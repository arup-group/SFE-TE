import configs as cfg
import heating_regimes as hr
import monte_carlo as mc
import pandas as pd
import json
import numpy as np
from scipy import optimize
from scipy import interpolate
import matplotlib.pyplot as plt
import seaborn as sns
import os
from textwrap import dedent
import collections
import itertools
import time


class AssessmentCase:

    UNITS = cfg.UNIT_CATALOGUE
    HEATING_REGIMES = cfg.METHODOLOGIES['heating_regimes']

    def __init__(self, name, ID, input_defs, risk_model, mc_engine, ht_model, heating_regimes_inputs,
                 save_loc, analysis_type, sample_size, bootstrap_rep):
        self.name = name
        self.ID = ID
        self.input_defs = input_defs
        self.risk_model = risk_model
        self.mc_engine = mc_engine  # class instance to the
        self.ht_model = ht_model
        self.heating_regimes_inputs = heating_regimes_inputs  # dict list of heating regimes
        self.analysis_type = analysis_type # quick of full
        self.sample_size = sample_size
        self.bootstrap_rep = bootstrap_rep

        # Variables which will be updated
        self.case_root_folder = None
        self.heating_regimes = []
        self.inputs = None
        self.optm_result = None
        self.max_optm_fxn = None
        self.rel_interp_f = None
        self._eqv_assess_range = None
        self.outputs = {'reliability_curve': [],  # fraction of fires less than treshold factor
                        'reliability_conf': [],  # confidence interval on reliability curve
                        'thermal_response': [],  # vector of maximum element temperatures
                        'eqv_req': None,  # vector of maximum steel temperatures
                        'eqv_req_conf': [],  # 95% confidence interval on eqv_req
                        'eqv_conc_cover': -1,   # Eqv. concrete cover
                        'success_conv': None,  # Success flag whe
                        'max_el_resp': [], # Vector of maximum element temperatures at target resistance
                        'fire_eqv': [], # Vector of eqv. fire severtity for each fire
                        'time': None}  # Analysis time

        self.lim_factor = self.ht_model.limiting_factor
        self._setup_save_folder_structure(save_loc)


    def _setup_save_folder_structure(self, save_loc):
        """Setup folder structure based on analysis requirements.
        Updates case root folder"""

        self.save_loc = os.path.join(save_loc, f'{self.ID}_{self.name}')
        subfolders = ['data', 'inputs']
        for subf in subfolders:
            os.makedirs(os.path.join(self.save_loc, subf), exist_ok=True)

    def _setup_analysis_parameters(self):
        #Draw MC parameters
        self.inputs = self.mc_engine.sample_inputs(inputs=self.input_defs, sample_size=self.sample_size)

        #initialize heating regimes
        for i, regime in enumerate(self.heating_regimes_inputs):
            self.heating_regimes.append(
                AssessmentCase.HEATING_REGIMES[regime][0](
                    design_fire_inputs=self.inputs['values'], **self.heating_regimes_inputs[regime]))
            self.heating_regimes[i].perform_initial_calculations()
            self.heating_regimes[i].check_bad_samples()

    def _assess_convergence_success(self):
        """Checks whether convergence is within tolerance limits"""
        self.outputs['success_conv'] = self.optm_result.fun < self.ht_model.tol

    def _estimate_eqv_req(self):
        """Interpolates convergence results to improve accuracy"""

        self.outputs['reliability_curve'] = np.array(self.outputs['reliability_curve'])
        self.outputs['reliability_curve'] = self.outputs['reliability_curve'][self.outputs['reliability_curve'][:, 0].argsort()]
        self.rel_interp_f = interpolate.interp1d(self.outputs['reliability_curve'][:, 1], self.outputs['reliability_curve'][:, 0])
        self.outputs['eqv_req'] = self.rel_interp_f(self.lim_factor)

    def _sample_sensitivity_quick(self):
        boot_res = []
        for k in range(self.bootstrap_rep):
            boot = np.random.choice(np.hstack(self.outputs['thermal_response']), len(self.outputs['thermal_response']), replace=True)
            boot_res.append(np.percentile(boot, 100*self.risk_model.risk_target))
        boot_res = self.rel_interp_f(boot_res)
        self.outputs['eqv_req_conf'] = np.percentile(boot_res, [2.5, 97.5])

    def _sample_sensitivity_full(self):
        boot_res = np.zeros((self.bootstrap_rep, len(self._eqv_assess_range)))
        for k in range(self.bootstrap_rep):
            rnd_ind = np.random.choice(range(self.outputs['thermal_response'].shape[1]), self.outputs['thermal_response'].shape[1], replace=True)
            new_resp = self.outputs['thermal_response'][:, rnd_ind]
            boot_res[k, :] = np.sum(new_resp < self.lim_factor, axis=1)/new_resp.shape[1]
        self.outputs['reliability_conf'] = np.percentile(boot_res, [2.5, 97.5], axis=0).T

        #calc confidence at target by interpolation
        self.outputs['eqv_req_conf'] = np.array([0, 0], dtype='float')
        for i in range(2):
            f = interpolate.interp1d(self.outputs['reliability_conf'][:,i], self._eqv_assess_range)
            self.outputs['eqv_req_conf'][i] = float(f(self.risk_model.risk_target))

    def _estimate_max_elem_response_at_eqv_req(self):
        if self.analysis_type == 'full':
            f = interpolate.interp1d(self._eqv_assess_range, self.outputs['thermal_response'], axis=0)
            self.outputs['max_el_resp'] = f(self.outputs['eqv_req'])
        elif self.analysis_type == 'quick':
            self.outputs['max_el_resp'] = self.outputs['thermal_response']

    def _estimate_eqv_rating_of_all_fires(self):
        for i in range(self.outputs['thermal_response'].shape[1]):
            f = interpolate.interp1d(
                self.outputs['thermal_response'][:, i], self._eqv_assess_range, fill_value=(self.ht_model.eqv_max+30, 2), bounds_error=False)
            self.outputs['fire_eqv'].append(f(self.lim_factor))
        self.outputs['fire_eqv'] = np.array(self.outputs['fire_eqv']).round(0)

    def _assess_single_equiv(self, equiv_exp, for_optimisation=False):
        #TODO EXPLAIN DOCUMENTATION

        thermal_response = []
        thermal_hist = []
        for regime in self.heating_regimes:

            # Skip analysis if there are not design fires associated with this methodology
            if regime.is_empty: continue

            T_max, T_hist = self.ht_model.calc_thermal_response(
                equiv_exp=equiv_exp,
                exposure_fxn=regime.get_exposure,
                t_final=np.max(regime.params['burnout']),
                sample_size=len(regime.params['burnout']),
                output_history=False,  # set to default. Use True only for debugging
                early_stop=20) #TODO to be input as configuration parameter
            thermal_response.append(T_max)
            thermal_hist.append(T_hist)

        thermal_response = np.concatenate(thermal_response)
        target_temp = np.percentile(thermal_response, 100 * self.risk_model.risk_target)
        reliability = np.sum(thermal_response < self.lim_factor)/len(thermal_response)
        self.outputs['reliability_curve'].append([equiv_exp, target_temp, reliability])

        if for_optimisation:
            optm_fxn = np.sqrt((self.lim_factor - target_temp) ** 2)  # used only for optimisation
            # print(f'Equiv: {equiv_exp}, Target temp: {target_temp}')
            if optm_fxn < self.max_optm_fxn[0]:
                self.max_optm_fxn[0] = optm_fxn
                try:
                    self.outputs['thermal_response'][:, 0] = thermal_response
                except TypeError:
                    self.outputs['thermal_response'] = np.vstack(thermal_response)
            return optm_fxn

        else:
            self.outputs['thermal_response'].append(thermal_response)
            self.outputs['t_hist'] = thermal_hist
            print(f'Equivalent Severity: {equiv_exp}, Reliability: {reliability}')

    def _optimise_to_limiting_factor(self):
        self.max_optm_fxn = [10000]  # holder for a value of optimisation function
        return optimize.minimize_scalar(
            lambda x: self._assess_single_equiv(x, for_optimisation=True),
            bounds=(1, self.ht_model.eqv_max),
            method='bounded',
            options={'maxiter': self.ht_model.max_itr,
                     'xatol': self.ht_model.tol})

    def _assess_full_eqv_range(self):

        self._eqv_assess_range = np.arange(5, self.ht_model.eqv_max, self.ht_model.eqv_step)
        self._eqv_assess_range = np.append(self._eqv_assess_range, self.ht_model.eqv_max)
        for t_eqv in self._eqv_assess_range:
            self._assess_single_equiv(t_eqv, for_optimisation=False)
        self.outputs['thermal_response'] = np.array(self.outputs['thermal_response'])

    def _save_design_fires_data(self, debug_return=False):
        """Processes and saves design fire database"""

        data = len(self.heating_regimes)*[0]
        begin = 0
        for i, regime in enumerate(self.heating_regimes):
            if regime.is_empty:
                continue # skip empty methodologies
            data[i] = regime.summarise_parameters(param_list='concise')
            data[i]['max_el_resp'] = self.outputs['max_el_resp'][begin:begin+len(data[i])]
            try:
                data[i]['fire_eqv'] = self.outputs['fire_eqv'][begin:begin + len(data[i])]
            except ValueError: # fire eqv is not available for quick analysis
                pass
            data[i] = data[i].round(3)
            begin = len(data[i])
            if 'fire_eqv' in data[i].columns:
                data[i] = data[i].sort_values(by='fire_eqv', ascending=False)
            else:
                data[i] = data[i].sort_values(by='max_el_resp', ascending=False)
            data[i].to_csv(os.path.join(self.save_loc, 'data', f'{self.ID}_FRS_{regime.SAVE_NAME}.csv'),
                            index_label='ID')
        if debug_return:
            return data

    def _save_thermal_response(self):
        """Saves thermal response vector as binary .npy"""
        np.save(file=os.path.join(self.save_loc, 'data', f'{self.ID}_thermal_response.npy'),
                arr=self.outputs['thermal_response'].astype('float16', copy=False))

    def _save_reliability_curve(self):
        """Saves reliability curve data as a csv"""

        data = pd.DataFrame(self.outputs['reliability_curve'], columns=['fire_severity', 'el_temp_target', 'ecdf'])
        try:
            data[['ecdf_low', 'ecdf_high']] = self.outputs['reliability_conf']
        except ValueError: # pass if sensitivity on the values is not available
            pass
        data.round(3).to_csv(os.path.join(self.save_loc, 'data', f'{self.ID}_reliability_curve.csv'), index=False)

    def _save_case_results_summary(self):

        if self.analysis_type == 'full':
            txt = f"""\
                    Full analysis for case {self.ID}-{self.name} completed successfully.\n
                    Equivalent fire severity to {self.ht_model.ecr.label}: {self.outputs['eqv_req']:.0f} min.
                    Confidence interval for sample size of {self.sample_size}: {self.outputs['eqv_req_conf'][1]:.0f} to {self.outputs['eqv_req_conf'][0]:.0f} min.
                    Required minimum depth  of concrete cover: {self.outputs['eqv_conc_cover']:.0f} mm.\n
                    Total reliability: {100*self.risk_model.total_reliability:.2f} %.
                    Sprinkler reliability:  {self.risk_model.sprinkler_reliability:.2f} %.
                    Structural reliability: {100*self.risk_model.struct_reliability:.2f} %."""
        elif self.analysis_type == 'quick':
            txt = f"""\
                    Quick analysis for case {self.ID}-{self.name} converged {'successfully' if self.outputs['success_conv'] else 'unsuccessfully'}.\n
                    Undertaken iterations: {self.optm_result.nfev}
                    Convergence error: {self.optm_result.fun:.2f}.\n
                    Converged to equivalent fire severity to {self.ht_model.ecr.label}: {self.outputs['eqv_req']:.0f} min.
                    Confidence interval for sample size of {self.sample_size}: {self.outputs['eqv_req_conf'][1]:.0f} to {self.outputs['eqv_req_conf'][0]:.0f} min.
                    Required minimum depth  of concrete cover: {self.outputs['eqv_conc_cover']:.0f} mm.\n
                    Total reliability: {100*self.risk_model.total_reliability:.2f} %.
                    Sprinkler reliability:  {self.risk_model.sprinkler_reliability:.2f} %.
                    Structural reliability: {100*self.risk_model.struct_reliability:.2f} %."""

        with open(os.path.join(self.save_loc, f'{self.ID}_summary.txt'), 'w') as f:
            f.write(dedent(txt))

    def _plot_reliability_curve(self):
        #TODO get appropriate figure size
        sns.set()
        fig, ax = plt.subplots(figsize=(10, 6))
        # calculate hist scale factor for legibility
        binned = list(np.histogram(self.outputs['fire_eqv'],
                                   bins=int(self.ht_model.eqv_max / self.ht_model.eqv_step),
                                   range=[0, self.ht_model.eqv_max]))
        factor = 0.5 / np.max(binned[0] / self.sample_size)

        begin = 0
        for i, regime in enumerate(self.heating_regimes):

            if regime.is_empty: continue  # skip empty methodologies

            data = self.outputs['fire_eqv'][begin:begin + len(regime.params['A_c'])]
            binned = list(np.histogram(data, bins=int(self.ht_model.eqv_max / self.ht_model.eqv_step),
                                       range=[0, self.ht_model.eqv_max]))
            binned[0] = np.array(binned[0]) / self.sample_size * factor
            ax.bar(x=binned[1][:-1], height=binned[0], width=np.diff(binned[1]), align='edge', alpha=0.5,
                   label=regime.NAME)
            begin = len(regime.params['A_c'])

        ax.plot(self.outputs['reliability_curve'][:, 0], self.outputs['reliability_curve'][:, 2],
                color='black',
                label='Reliability ECDF')
        ax.plot(self.outputs['reliability_curve'][:, 0], self.outputs['reliability_conf'][:, 0],
                color='grey',
                linestyle='dashed',
                linewidth=1,
                label='95% conf. interval')
        ax.plot(self.outputs['reliability_curve'][:, 0], self.outputs['reliability_conf'][:, 1],
                color='grey',
                linestyle='dashed',
                linewidth=1)
        ax.hlines(y=self.risk_model.risk_target,
                  xmin=0,
                  xmax=300,
                  color='red',
                  linestyle='dashed',
                  label='Reliability target')

        ax.set_ylim([0, 1.1])
        ax.set_xlim([0, self.outputs['reliability_curve'][self.outputs['reliability_curve'][:, 2] < 0.996][-1, 0]])
        ax.set_xticks(np.arange(ax.get_xlim()[0], ax.get_xlim()[1], 10))
        ax.set_yticks(np.arange(0, 1.1, 0.1))
        ax.set_xlabel('Equivalent fire severity rating (min)')
        ax.set_ylabel('Structural reliability')
        ax.legend()

        fig.tight_layout()
        plt.savefig(os.path.join(self.save_loc, f'{self.ID}_reliability_curve.png'),
                    bbox_inches="tight",
                    dpi=150)
        plt.close(fig)

    def _plot_convergence_study(self):
        """Plots a graph of the convergence study depicting a crude reliability curve"""

        sns.set()
        fig, ax = plt.subplots(figsize=(10, 6))

        ax.plot(self.outputs['reliability_curve'][:, 0], self.outputs['reliability_curve'][:, 2], 'o',
                label='Iterations',
                color='orange')
        ax.plot(self.outputs['reliability_curve'][:, 0], self.outputs['reliability_curve'][:, 2],
                color='blue',
                linestyle='dashed',
                linewidth=1,
                label='Reliability ECDF interpolation',
                alpha=0.7)
        ax.hlines(self.risk_model.risk_target,
                  xmin=0,
                  xmax=300,
                  color='red',
                  linestyle='dashed',
                  label='Reliability target')
        ax.plot([self.outputs['eqv_req'], self.outputs['eqv_req']], [0, self.risk_model.risk_target],
                color='green',
                label='Eqv. severity requirement')
        ax.fill_betweenx(
            y=[0, self.risk_model.risk_target],
            x1=[self.outputs['eqv_req_conf'][0], self.outputs['eqv_req_conf'][0]],
            x2=[self.outputs['eqv_req_conf'][1], self.outputs['eqv_req_conf'][1]],
            alpha=0.2,
            color='green',
            label='95% conf. interval')

        ax.set_ylim([0, 1.1])
        ax.set_xlim([0, self.ht_model.eqv_max])
        ax.set_xticks(np.arange(ax.get_xlim()[0], ax.get_xlim()[1], 10))
        ax.set_yticks(np.arange(0, 1.1, 0.1))
        ax.set_xlabel('Equivalent fire severity rating (min)')
        ax.set_ylabel('Structural reliability')
        ax.legend()
        plt.savefig(os.path.join(self.save_loc, f'{self.ID}_convergence_plot.png'),
                    dpi=150,
                    bbox_inches='tight')
        plt.close(fig)

    def _plot_max_el_temp_duration(self):

        mrk_lst = ['o', '^', 's', '+']
        N_max = 500  # maximum points for legibility
        vmin = 0
        vmax = np.percentile(self.outputs['fire_eqv'], 97.5)  # autoscale the colormap to the first 95%

        sns.set()
        fig, axs = plt.subplots(1, 2, figsize=(20, 6))
        axs = axs.ravel()

        begin = 0
        for i, regime in enumerate(self.heating_regimes):

            if regime.is_empty: continue  # skip empty methodologies

            red_sample = int(len(regime.params['burnout']) / self.sample_size * N_max)
            sampl_ind = np.random.choice(range(len(regime.params['burnout'])), red_sample, replace=False)
            x = regime.params['burnout']
            y1 = regime.params['max_gas_temp']
            y2 = self.outputs['max_el_resp'][begin:begin + len(x)]
            col = self.outputs['fire_eqv'][begin:begin + len(x)]

            # Get mask of fires near risk target
            design_mask = (col < self.outputs['eqv_req'] + 2) & (col > self.outputs['eqv_req'] - 2)
            tmp_mask = np.zeros(design_mask.size, dtype=bool)
            tmp_mask[sampl_ind] = True
            design_mask[~tmp_mask] = False

            axs[0].scatter(x[sampl_ind], y1[sampl_ind], c=col[sampl_ind], marker=mrk_lst[i], cmap='coolwarm',
                           vmin=vmin, vmax=vmax, label=regime.NAME, alpha=0.7)
            axs[0].scatter(x[design_mask], y1[design_mask], s=40, facecolors='none', edgecolors='black', marker='o',
                       alpha=0.4)
            _ = axs[1].scatter(x[sampl_ind], y2[sampl_ind], c=col[sampl_ind], marker=mrk_lst[i], cmap='coolwarm',
                           vmin=vmin, vmax=vmax, label=regime.NAME, alpha=0.7)
            axs[1].scatter(x[design_mask], y2[design_mask], s=40, facecolors='none', edgecolors='black', marker='o',
                           alpha=0.4)
            begin = len(x)

        axs[1].scatter([], [], facecolors='none', edgecolors='black', marker='o', alpha=0.5,
                       label='Fires near risk target')
        axs[1].hlines(y=self.lim_factor, xmin=0, xmax=axs[1].get_xlim()[1], color='red', linestyle='dashed', label='Limiting temperature')
        axs[1].set_ylim([0, axs[1].get_ylim()[1] + 200])
        axs[1].set_xlim([0, axs[1].get_xlim()[1]])
        axs[1].set_xlabel('Fire duration (min)')
        axs[1].set_ylabel('Maximum element temperature (°C)')
        axs[1].set_yticks(np.arange(axs[1].get_ylim()[0], axs[1].get_ylim()[1], 100))
        axs[1].set_xticks(np.arange(axs[1].get_xlim()[0], axs[1].get_xlim()[1], 100))
        axs[1].legend()
        axs[0].scatter([], [], facecolors='none', edgecolors='black', marker='o', alpha=0.5,
                       label='Fires near risk target')
        axs[0].set_ylim([0, axs[0].get_ylim()[1] + 200])
        axs[0].set_xlim([0, axs[0].get_xlim()[1]])
        axs[0].set_xlabel('Fire duration (min)')
        axs[0].set_ylabel('Maximum gas temperature (°C)')
        axs[0].set_yticks(np.arange(axs[0].get_ylim()[0], axs[0].get_ylim()[1], 100))
        axs[0].set_xticks(np.arange(axs[0].get_xlim()[0], axs[0].get_xlim()[1], 60))
        axs[0].legend()
        cb = fig.colorbar(_, extend='max')
        cb.set_label('Fire severity (min)')
        cb.ax.plot([0, 3000], [float(self.outputs['eqv_req'])]*2, 'black', alpha=0.4)
        plt.savefig(os.path.join(self.save_loc, f'{self.ID}_duration_response.png'),
                    dpi=150,
                    bbox_inches='tight')
        plt.close(fig)

    def _plot_max_el_temp_duration_quick(self):

        mrk_lst = ['o', '^', 's', '+']
        N_max = 600  # maximum points on main scatter - limit placed for legibility

        #Definitions of axis
        left, width = 0.1, 0.65
        bottom, height = 0.1, 0.65
        spacing = 0.015
        main_scatter = [left, bottom, width, height]
        rect_histx = [left, bottom + height + spacing, width, 0.2]
        rect_histy = [left + width + spacing, bottom, 0.14, height]

        sns.set()
        fig= plt.figure(figsize=(14, 10))

        ax = fig.add_axes(main_scatter)
        ax_histx = fig.add_axes(rect_histx, sharex=ax)
        ax_histx.tick_params(axis="x", labelbottom=False)
        ax_histy = fig.add_axes(rect_histy, sharey=ax)
        ax_histy.tick_params(axis="y", labelleft=False)

        #Holder for histogram data
        x_hist = [[], []]
        y_hist = [[], []]

        begin = 0
        for i, regime in enumerate(self.heating_regimes):

            if regime.is_empty: continue  # skip empty methodologies

            red_sample = int(len(regime.params['burnout']) / self.sample_size * min(N_max ,self.sample_size))
            sampl_ind = np.random.choice(range(len(regime.params['burnout'])), red_sample, replace=False)
            x = regime.params['burnout']
            y1 = regime.params['max_gas_temp']
            col = self.outputs['max_el_resp'].reshape(-1)[begin:begin + len(x)]
            design_mask = (col < self.lim_factor + 5) & (col > self.lim_factor - 5)

            #get mask for histogram
            pass_mask = col <= self.lim_factor
            x_hist[0].extend(x[pass_mask].tolist())
            x_hist[1].extend(x[~pass_mask].tolist())
            y_hist[0].extend(y1[pass_mask].tolist())
            y_hist[1].extend(y1[~pass_mask].tolist())

            tmp_mask = np.zeros(design_mask.size, dtype=bool)
            tmp_mask[sampl_ind] = True
            design_mask[~tmp_mask] = False

            x_s, y_s, col_s = x[sampl_ind], y1[sampl_ind], col[sampl_ind]
            pass_mask = col_s <= self.lim_factor
            ax.scatter(x_s[pass_mask], y_s[pass_mask], s=20, c='#4C72B0', marker=mrk_lst[i], alpha=0.6)
            ax.scatter(x_s[~pass_mask], y_s[~pass_mask], s=20, c='#DD8452', marker=mrk_lst[i], alpha=0.6)

            ax.scatter(x[design_mask], y1[design_mask], s=40, facecolors='none', edgecolors='black', marker='o', alpha=0.4)
            ax.scatter([], [], c='black', marker=mrk_lst[i], alpha=0.5, label=regime.NAME)
            begin = len(x)

        ax.scatter([], [], facecolors='none', edgecolors='black', marker='o', alpha=0.5, label='Fires near risk target')
        ax.scatter([], [], c='#4C72B0', marker='s', alpha=0.5, label='Less severe than risk target')
        ax.scatter([], [], c='#DD8452', marker='s', alpha=0.5, label='More severe than risk target')

        ax.set_ylim([0, ax.get_ylim()[1] + 200])
        ax.set_xlim([0, ax.get_xlim()[1]])
        ax.set_xlabel('Fire duration (min)')
        ax.set_ylabel('Maximum gas temperature (°C)')
        ax.set_yticks(np.arange(ax.get_ylim()[0], ax.get_ylim()[1], 100))
        ax.set_xticks(np.arange(ax.get_xlim()[0], ax.get_xlim()[1], 60))
        ax.legend()

        bins_x = np.arange(ax.get_xlim()[0], ax.get_xlim()[1], 15)
        bins_y = np.arange(ax.get_ylim()[0], ax.get_ylim()[1], 25)
        binned = list(np.histogram(x_hist[0], bins=bins_x))
        binned[0] = np.array(binned[0]) / self.sample_size
        ax_histx.bar(x=binned[1][:-1], height=binned[0], width=np.diff(binned[1]), align='edge', alpha=0.6,
                     color='#4C72B0')
        binned = list(np.histogram(x_hist[1], bins=bins_x))
        binned[0] = np.array(binned[0]) / self.sample_size
        ax_histx.bar(x=binned[1][:-1], height=binned[0], width=np.diff(binned[1]), align='edge', alpha=0.6,
                     color='#DD8452')

        binned = list(np.histogram(y_hist[0], bins=bins_y))
        binned[0] = np.array(binned[0]) / self.sample_size
        ax_histy.barh(y=binned[1][:-1], width=binned[0], height=np.diff(binned[1]), align='edge', alpha=0.6,
                      color='#4C72B0')
        binned = list(np.histogram(y_hist[1], bins=bins_y))
        binned[0] = np.array(binned[0]) / self.sample_size
        ax_histy.barh(y=binned[1][:-1], width=binned[0], height=np.diff(binned[1]), align='edge', alpha=0.6,
                      color='#DD8452')

        plt.savefig(os.path.join(self.save_loc, f'{self.ID}_duration_response.png'),
                    dpi=150,
                    bbox_inches='tight')
        plt.close(fig)

    def _plot_inputs(self, list_of_inputs, filename):

        sns.set()
        fig, axs = plt.subplots(2, 4, figsize=(20, 10))
        axs = axs.ravel()

        for i, input in enumerate(list_of_inputs):
            axs[i].hist(self.inputs['values'][input], bins=25, density=True, align='mid', label='sampled data',
                               alpha=0.7)
            axs[i].plot(self.inputs['curves'][input][:, 0], self.inputs['curves'][input][:, 1],
                               linestyle='dashed', color='#FF7F0E', label='analytical target')
            axs[i].set_ylim([-axs[i].get_ylim()[1] / 100, axs[i].get_ylim()[1]])
            axs[i].set_xlabel(f'{AssessmentCase.UNITS[input]["title"]} ({AssessmentCase.UNITS[input]["unit"]})')
        [axs[k].axis('off') for k in range(i + 1, len(axs))]
        handles, labels = axs[0].get_legend_handles_labels()
        plt.figlegend(handles, labels, loc='lower center', ncol=2)
        plt.savefig(os.path.join(self.save_loc, 'inputs', f'{self.ID}_{filename}.png'),
                    dpi=150,
                    bbox_inches='tight')
        plt.close(fig)

    def _quick_analysis(self):
        """ Analysis sequence for quick analysis"""
        self._setup_analysis_parameters()
        self.optm_result = self._optimise_to_limiting_factor()
        self._assess_convergence_success()
        self._estimate_eqv_req()
        self._sample_sensitivity_quick()
        self._estimate_max_elem_response_at_eqv_req()

        self._plot_inputs(
            list_of_inputs=['A_c', 'c_ratio', 'h_c', 'w_frac', 'w_frac_h', 'remain_frac', 'fabr_inrt'],
            filename='geometry_params')
        self._plot_inputs(
            list_of_inputs=['q_f_d', 'Q', 't_lim', 'spr_rate', 'flap_angle', 'T_nf_max', 'T_amb'],
            filename='fire_params')
        #TODO Plot interim distributions data for QA
        self._plot_convergence_study()
        self._plot_max_el_temp_duration_quick()

        self._save_design_fires_data()
        self._save_reliability_curve()
        self._save_case_results_summary()
        self._save_thermal_response()

    def _full_analysis(self):
        """ Analysis sequence for full analysis"""
        self._setup_analysis_parameters()
        self._assess_full_eqv_range()
        self._estimate_eqv_req()
        self._sample_sensitivity_full()
        self._estimate_max_elem_response_at_eqv_req()
        self._estimate_eqv_rating_of_all_fires()
        self.risk_model.risk_sensitivity_study(analysis_case=self)

        self._plot_inputs(
            list_of_inputs=['A_c', 'c_ratio', 'h_c', 'w_frac', 'w_frac_h', 'remain_frac', 'fabr_inrt'],
            filename='geometry_params')
        self._plot_inputs(
            list_of_inputs=['q_f_d', 'Q', 't_lim', 'spr_rate', 'flap_angle', 'T_nf_max', 'T_amb'],
            filename='fire_params')
        self._plot_reliability_curve()
        self._plot_max_el_temp_duration()

        self._save_case_results_summary()
        self._save_reliability_curve()
        self._save_design_fires_data()
        self._save_thermal_response()  # make sure this is always called last

    def run_analysis(self):
        """Starts analysis"""
        toc = time.time()
        if self.analysis_type == 'quick':
            self._quick_analysis()
        elif self.analysis_type == 'full':
            self._full_analysis()
        tic = time.time()
        self.outputs['time'] = tic - toc

    def report_to_main(self):
        """Reports data to main for the purposes of cross case analysis"""
        if self.analysis_type == 'quick':
            report = {'name': self.name,
                      'ID': self.ID,
                      'eqv_est': self.outputs['eqv_req'],
                      'eqv_low': self.outputs['eqv_req_conf'][0],
                      'eqv_high': self.outputs['eqv_req_conf'][1],
                      'success_conv': self.outputs['success_conv'],
                      'n_itr': self.optm_result.nfev,
                      'itr_err': self.optm_result.fun,
                      'time': self.outputs['time']}
        elif self.analysis_type == 'full':
            report = {'name': self.name,
                      'ID': self.ID,
                      'eqv_est': self.outputs['eqv_req'],
                      'eqv_low': self.outputs['eqv_req_conf'][0],
                      'eqv_high': self.outputs['eqv_req_conf'][1],
                      'success_conv': True,
                      'time': self.outputs['time']}

        return report

class CaseControler:

    def __init__(self, inputs, out_f):
        self.risk_method = None
        self.eqv_method = None
        self.mc_method = None
        self.cases = {}
        self.selected_b_cases = None
        self.case_reports = []
        self.run_a_summary = None
        self.run_b_summary = None

        inputs = CaseControler._load_inputs_from_json(inputs)
        self.study_name = inputs['study_name']
        self.out_f = out_f
        self.inputs = inputs
        self._setup_folder_structure()
        self._update_with_sys_configs()
        self._save_inputs()

    @staticmethod
    def _load_inputs_from_json(inputs):
        if isinstance(inputs, dict):
            return inputs
        try:
            with open(inputs) as f:
                inputs = json.load(f)
            return inputs
        except:
            raise FileNotFoundError('Unable to load input json file.')

    def _update_with_sys_configs(self):
        """Updates the input file with non-user controlled configurations"""

        for method in ['eqv_method', 'eqv_curve', 'heating_regimes', 'risk_method']:

            #if input is not dict of dict then transform it as dictionary
            if not isinstance(self.inputs[method], dict):
                self.inputs[method] = {self.inputs[method]: {}}
            for i in self.inputs[method]:
                self.inputs[method][i].update(cfg.METHODOLOGIES[method][i][1])

    def _save_inputs(self):
        with open(os.path.join(self.out_f, 'info', 'inputs.json'), 'w') as f:
            json.dump(self.inputs, f, indent=4)

    def _setup_folder_structure(self):

        os.makedirs(os.path.join(self.out_f, self.study_name), exist_ok=True)
        self.out_f = os.path.join(self.out_f, self.study_name)
        subfolders = ['info', 'run_a', 'run_b', 'eqv']
        for subf in subfolders:
            os.makedirs(os.path.join(self.out_f, subf), exist_ok=True)

    def initiate_methods(self):
        """Method performs number of initial calculations before main analysis"""

        # Setup risk method
        m_label = list(self.inputs['risk_method'].keys())[0]
        m_config = self.inputs['risk_method'][m_label]
        self.risk_method = cfg.METHODOLOGIES['risk_method'][m_label][0](**m_config)
        # Setup eqv method
        m_label = list(self.inputs['eqv_method'].keys())[0]
        eqv_curve = list(self.inputs['eqv_curve'].keys())[0]
        m_config = self.inputs['eqv_method'][m_label]
        self.eqv_method = cfg.METHODOLOGIES['eqv_method'][m_label][0](
            equivalent_curve=eqv_curve, **m_config)
        # Setup mc method
        self.mc_method = mc.ProbControl(seed=self.inputs['random_seed'])
        print('Analysis methods initiated correctly.\n')

    def conduct_pre_run_calculations(self):
        # calculate risk target
        self.risk_method.assess_risk_target()
        # calculate eqv_protection
        self.eqv_method.get_equivalent_protection()
        self.eqv_method.report_eqv_data(save_loc=self.out_f)
        print('Pre analysis calculations completed successfully.\n')


    def _get_cases(self):

        self.inputs['parameters'] = collections.OrderedDict(sorted(self.inputs['parameters'].items()))
        tmp_list_inputs = [self.inputs['parameters'][k] for k in self.inputs['parameters']]
        tmp_list_numeric_mask = [list(range(1, len(k) + 1)) for k in tmp_list_inputs]

        if self.inputs['param_mode'] == 'grid':
            all_cases = itertools.product(*tmp_list_inputs)
            all_cases_numeric_mask = itertools.product(*tmp_list_numeric_mask)
            for i, (case, num_mask) in enumerate(zip(all_cases, all_cases_numeric_mask)):
                self.cases[f'{(i+1):03d}'] = {
                    'label': CaseControler._create_case_name(
                        params=self.inputs['parameters'],  num_mask=num_mask, input_num_map=tmp_list_numeric_mask),
                    'params': {label: case for (label, case) in zip(self.inputs['parameters'], case)}}
        elif self.inputs['param_mode'] == 'one_at_a_time':
            all_cases = CaseControler._generate_one_at_a_time_combs(tmp_list_inputs)
            all_cases_numeric_mask = CaseControler._generate_one_at_a_time_combs(tmp_list_numeric_mask)
            for i, (case, num_mask) in enumerate(zip(all_cases, all_cases_numeric_mask)):
                self.cases[f'{(i+1):03d}'] = {
                    'label': CaseControler._create_case_name(
                        params=self.inputs['parameters'],  num_mask=num_mask, input_num_map=tmp_list_numeric_mask),
                    'params': {label: case for (label, case) in zip(self.inputs['parameters'], case)}}
        elif self.inputs['param_mode'] == 'parallel':
            for i in range(min([len(k) for k in tmp_list_inputs])):
                case = [value[i] for value in tmp_list_inputs]
                self.cases[f'{(i + 1):03d}'] = {
                    'label': f'scenario_{i+1}',
                    'params': {label: case for (label, case) in zip(self.inputs['parameters'], case)}}

    @staticmethod
    def _create_case_name(params, num_mask, input_num_map):
        """Static method for creating case label.
        Inputs:
            params (list or dict): list containing the input labels
            num_mask (list): contains the combination of inputs for the specific case mapped to the order of rows
            defined in the UI. Elements in the list must follow the order of parameters in params
            input_num_map (list of lists): list of list containing the inputs row number (starting from 1) as defined in the UI
            it must be in the same order as the labels in params
        Reruns:
            Label name (as str) in the form of {ui_label}{order}_* for only the parameters that are changed between
            different cases"""

        tmp = [f'{cfg.UNIT_CATALOGUE[key]["ui_label"]}{j}' for (key, j, m) in zip(params, num_mask, input_num_map) if len(m) != 1]
        return '_'.join(tmp)

    @staticmethod
    def _generate_one_at_a_time_combs(list_of_iterables):
        """Generates combinations from a list of iterables. The first combination, i.e the basecase, is formed from
        the first element of each iterable. The following combinations are generated by varying only one element of
        each iterable at a time while preserving the other elements of the combination as per the base case

        Inputs:
            list_of_iterables (array like of iterables): list of iterables to be combined. Lengths must be greater
            than zero
        Returns:
            combs (array like of iterables): All combinations as per the description. First element is the base case."""

        combs = [[i[0] for i in list_of_iterables]]  # defines the basecase
        for i, data in enumerate(list_of_iterables):
            for param in data[1:]:
                combs.append([param if i == j else k[0] for j, k in enumerate(list_of_iterables)])
        return combs

    def run_a_study(self):
        self._get_cases()
        self.case_reports = []

        print(f'Commencing Study A comprising of {len(self.cases)} cases.\n')

        for i, case_ID in enumerate(self.cases):
            print(f'{i+1}/{len(self.cases)}. Analysing case {case_ID}_{self.cases[case_ID]["label"]}.')
            self.case = AssessmentCase(
                name=self.cases[case_ID]['label'],
                ID=case_ID,
                input_defs=self.cases[case_ID]['params'],
                risk_model=self.risk_method,
                mc_engine=self.mc_method,
                ht_model=self.eqv_method,
                heating_regimes_inputs=self.inputs['heating_regimes'],
                save_loc=os.path.join(self.out_f, 'run_a'),
                analysis_type=self.inputs['run_a_setup'],
                sample_size=self.inputs['run_a_sample_size'],
                bootstrap_rep=self.inputs['bootstrap_rep'])
            print(f'Case {self.case.ID}_{self.case.name} initialised successfully.')
            self.case.run_analysis()
<<<<<<< HEAD

            if self.case.analysis_type == "quick":
                print(f'Analysis for {self.case.name} completed in {self.case.outputs["time"]:.1f} s. Convergence status: {self.case.outputs["success_conv"]}')
                print(f'Undertaken iterations: {self.case.optm_result.nfev}. Convergence status: {self.case.outputs["success_conv"]}')
                print(f'Assessed equivalence: {self.case.outputs["eqv_req"]:.0f}, 95 % confidence interval: {self.case.outputs["eqv_req_conf"].round(1)}\n')
            elif self.case.analysis_type == "full":
                print(f'Analysis for {self.case.name} completed. Convergence status: {self.case.outputs["success_conv"]}')
                print(
                    f'Assessed equivalence: {self.case.outputs["eqv_req"]:.0f}, conf: {self.case.outputs["eqv_req_conf"].round(1)}\n')

=======
            print(f'Analysis for {self.case.name} completed in {self.case.outputs["time"]:.1f} s. Convergence status: {self.case.outputs["success_conv"]}')
            print(f'Undertaken iterations: {self.case.optm_result.nfev}. Convergence status: {self.case.outputs["success_conv"]}')
            print(f'Assessed equivalence: {self.case.outputs["eqv_req"]:.0f}, 95 % confidence interval: {self.case.outputs["eqv_req_conf"].round(1)}\n')
>>>>>>> 34f0c291
            self.case_reports.append(self.case.report_to_main())
            if i == 1000:
                print(f'Maximum limit of {i+1} cases for Study A exceeded.')
                break
<<<<<<< HEAD
=======

>>>>>>> 34f0c291
        self._summarise_run(which='run_a')
        self._plot_summary_bars(which='run_a')
        if self.inputs['run_a_setup'] == 'full':
            self._plot_reliability_curves_summary(which='run_a')

    def _summarise_run(self, which):
        """Creates summary datatable with case reports
        Inputs:
            which (str): Which run to summarise. Value should be either 'run_a' or 'run_b."""

        data = pd.DataFrame(self.case_reports)
        data['eqv_est'] = data['eqv_est'].astype('float')
        if which == 'run_a':
            self.run_a_summary = data
            data.copy().astype(str).to_csv(os.path.join(self.out_f, 'run_a', 'run_a_cases_summary.csv'), index=False)
        elif which == 'run_b':
            self.run_b_summary = data
            data.copy().astype(str).to_csv(os.path.join(self.out_f, 'run_b', 'run_b_cases_summary.csv'), index=False)

    def _plot_summary_bars(self, which):

        if which == 'run_a':
            save_loc = 'run_a'
            data = self.run_a_summary
        elif which == 'run_b':
            save_loc = 'run_b'
            data = self.run_b_summary

        data = data.sort_values(by='eqv_est').reset_index()
        err_low = np.absolute((data['eqv_est'] - data['eqv_low']).values)
        err_high = np.absolute((data['eqv_est'] - data['eqv_high']).values)

        sns.set()
        fig, ax = plt.subplots(figsize=(10, 0.33 * len(data) + 3))
        y_pos = data.index.values

        idx_conv = data[data['success_conv']].index
        idx_not_conv = data[~data['success_conv']].index

        ax.barh(y_pos[idx_conv], data.loc[idx_conv, 'eqv_est'],
                xerr=[err_low[idx_conv], err_high[idx_conv]], ecolor='black', capsize=4, alpha=0.3, )
        ax.plot(data.loc[idx_conv, 'eqv_est'], y_pos[idx_conv], 'o', color='#4C72B0', alpha=0.9, label='Assessed case')
        if len(idx_not_conv) != 0:
            ax.barh(y_pos[idx_not_conv], data.loc[idx_not_conv, 'eqv_est'],
                    xerr=[err_low[idx_not_conv], err_high[idx_not_conv]], ecolor='#DD8452', alpha=0.3, )
            ax.plot(data.loc[idx_not_conv, 'eqv_est'], y_pos[idx_not_conv], 'o', color='#DD8452', alpha=0.9,
                    label='Case did not converge')

        ax.plot([], [], '-', color='black', alpha=0.9, label='95% confidence')
        ax.set_yticks(y_pos)
        start, end = ax.get_xlim()
        start = ((data['eqv_est'].min() - 10) // 10) * 10
        ax.set_xlim([start, end])
        ax.set_xticks(np.arange(start, end, 5))
        ax.set_yticklabels(data['ID'].astype(str) + '_' + data['name'])
        ax.set_xlabel('Equivalent severity (min)')
        plt.legend()

        plt.savefig(os.path.join(self.out_f, save_loc, f'results_summary.png'),
                    dpi=150,
                    bbox_inches='tight')
        plt.close(fig)

    def _plot_reliability_curves_summary(self, which):

        if which == 'run_a':
            summary_data = self.run_a_summary
            save_loc = 'run_a'
        elif which == 'run_b':
            summary_data = self.run_b_summary
            save_loc = 'run_b'

        sns.set()
        fig, ax = plt.subplots(figsize=(10, 6))

        for i in range(len(summary_data)):
            label = f'{summary_data.loc[i, "ID"]}_{summary_data.loc[i, "name"]}'
            data = pd.read_csv(os.path.join(self.out_f, save_loc, label, 'data',
                                            f'{summary_data.loc[i, "ID"]}_reliability_curve.csv'))
            _ = ax.plot(data['fire_severity'], data['ecdf'], label=label)
            ax.fill_between(data['fire_severity'], data['ecdf_low'], data['ecdf_high'], color=_[0].get_color(),
                            alpha=0.2)

        ax.hlines(y=self.risk_method.risk_target, xmin=0, xmax=300, color='red', linestyle='dashed', label='Reliability target')
        ax.set_ylim([0, 1.1])
        ax.set_xlim([0, 180])
        ax.set_xticks(np.arange(0, 181, 10))
        ax.set_yticks(np.arange(0, 1.1, 0.1))
        ax.set_xlabel('Equivalent fire severity rating (min)')
        ax.set_ylabel('Structural reliability')
        ax.legend()
        plt.savefig(os.path.join(self.out_f, save_loc, f'reliability_curves_summary.png'),
                    dpi=150,
                    bbox_inches='tight')
        plt.close(fig)

    def _select_run_b_cases(self):
        """Gets max, min and median case"""
        min_case = self.run_a_summary.loc[self.run_a_summary['eqv_est'].idxmin(), 'ID']
        max_case = self.run_a_summary.loc[self.run_a_summary['eqv_est'].idxmax(), 'ID']
        tmp_data = self.run_a_summary[self.run_a_summary['eqv_est'] >= self.run_a_summary['eqv_est'].median()]
        med_case = tmp_data.loc[tmp_data['eqv_est'].idxmin(), 'ID']
        self.selected_b_cases = [min_case, med_case, max_case]


    def run_b_study(self):

        if self.inputs['run_b_setup'] == 'no':
            print('Study B not required')
            return

        self._select_run_b_cases()
        print(f'Commencing detailed Study B analysis for cases {self.selected_b_cases}\n')
        self.case_reports = []
        for i, case_ID in enumerate(self.selected_b_cases):
            print(f'{i + 1}/{len(self.selected_b_cases)}. Analysing case {case_ID}b_{self.cases[case_ID]["label"]}.')
            self.case = AssessmentCase(
                name=self.cases[case_ID]['label'],
                ID=f'{case_ID}b',
                input_defs=self.cases[case_ID]['params'],
                risk_model=self.risk_method,
                mc_engine=self.mc_method,
                ht_model=self.eqv_method,
                heating_regimes_inputs=self.inputs['heating_regimes'],
                save_loc=os.path.join(self.out_f, 'run_b'),
                analysis_type=self.inputs['run_b_setup'],
                sample_size=self.inputs['run_b_sample_size'],
                bootstrap_rep=self.inputs['bootstrap_rep'])
            self.case.run_analysis()
            print(f'Case {self.case.ID}_{self.case.name} initialised successfully.')
            print(f'Analysis for {self.case.name} completed. Convergence status: {self.case.outputs["success_conv"]}')
            print(
                f'Assessed equivalence: {self.case.outputs["eqv_req"]:.0f}, conf: {self.case.outputs["eqv_req_conf"].round(1)}\n')
            self.case_reports.append(self.case.report_to_main())
            if i == 1000:
                break
        self._summarise_run(which='run_b')
        self._plot_summary_bars(which='run_b')
        if self.inputs['run_b_setup'] == 'full':
            self._plot_reliability_curves_summary(which='run_b')

<|MERGE_RESOLUTION|>--- conflicted
+++ resolved
@@ -1,944 +1,935 @@
-import configs as cfg
-import heating_regimes as hr
-import monte_carlo as mc
-import pandas as pd
-import json
-import numpy as np
-from scipy import optimize
-from scipy import interpolate
-import matplotlib.pyplot as plt
-import seaborn as sns
-import os
-from textwrap import dedent
-import collections
-import itertools
-import time
-
-
-class AssessmentCase:
-
-    UNITS = cfg.UNIT_CATALOGUE
-    HEATING_REGIMES = cfg.METHODOLOGIES['heating_regimes']
-
-    def __init__(self, name, ID, input_defs, risk_model, mc_engine, ht_model, heating_regimes_inputs,
-                 save_loc, analysis_type, sample_size, bootstrap_rep):
-        self.name = name
-        self.ID = ID
-        self.input_defs = input_defs
-        self.risk_model = risk_model
-        self.mc_engine = mc_engine  # class instance to the
-        self.ht_model = ht_model
-        self.heating_regimes_inputs = heating_regimes_inputs  # dict list of heating regimes
-        self.analysis_type = analysis_type # quick of full
-        self.sample_size = sample_size
-        self.bootstrap_rep = bootstrap_rep
-
-        # Variables which will be updated
-        self.case_root_folder = None
-        self.heating_regimes = []
-        self.inputs = None
-        self.optm_result = None
-        self.max_optm_fxn = None
-        self.rel_interp_f = None
-        self._eqv_assess_range = None
-        self.outputs = {'reliability_curve': [],  # fraction of fires less than treshold factor
-                        'reliability_conf': [],  # confidence interval on reliability curve
-                        'thermal_response': [],  # vector of maximum element temperatures
-                        'eqv_req': None,  # vector of maximum steel temperatures
-                        'eqv_req_conf': [],  # 95% confidence interval on eqv_req
-                        'eqv_conc_cover': -1,   # Eqv. concrete cover
-                        'success_conv': None,  # Success flag whe
-                        'max_el_resp': [], # Vector of maximum element temperatures at target resistance
-                        'fire_eqv': [], # Vector of eqv. fire severtity for each fire
-                        'time': None}  # Analysis time
-
-        self.lim_factor = self.ht_model.limiting_factor
-        self._setup_save_folder_structure(save_loc)
-
-
-    def _setup_save_folder_structure(self, save_loc):
-        """Setup folder structure based on analysis requirements.
-        Updates case root folder"""
-
-        self.save_loc = os.path.join(save_loc, f'{self.ID}_{self.name}')
-        subfolders = ['data', 'inputs']
-        for subf in subfolders:
-            os.makedirs(os.path.join(self.save_loc, subf), exist_ok=True)
-
-    def _setup_analysis_parameters(self):
-        #Draw MC parameters
-        self.inputs = self.mc_engine.sample_inputs(inputs=self.input_defs, sample_size=self.sample_size)
-
-        #initialize heating regimes
-        for i, regime in enumerate(self.heating_regimes_inputs):
-            self.heating_regimes.append(
-                AssessmentCase.HEATING_REGIMES[regime][0](
-                    design_fire_inputs=self.inputs['values'], **self.heating_regimes_inputs[regime]))
-            self.heating_regimes[i].perform_initial_calculations()
-            self.heating_regimes[i].check_bad_samples()
-
-    def _assess_convergence_success(self):
-        """Checks whether convergence is within tolerance limits"""
-        self.outputs['success_conv'] = self.optm_result.fun < self.ht_model.tol
-
-    def _estimate_eqv_req(self):
-        """Interpolates convergence results to improve accuracy"""
-
-        self.outputs['reliability_curve'] = np.array(self.outputs['reliability_curve'])
-        self.outputs['reliability_curve'] = self.outputs['reliability_curve'][self.outputs['reliability_curve'][:, 0].argsort()]
-        self.rel_interp_f = interpolate.interp1d(self.outputs['reliability_curve'][:, 1], self.outputs['reliability_curve'][:, 0])
-        self.outputs['eqv_req'] = self.rel_interp_f(self.lim_factor)
-
-    def _sample_sensitivity_quick(self):
-        boot_res = []
-        for k in range(self.bootstrap_rep):
-            boot = np.random.choice(np.hstack(self.outputs['thermal_response']), len(self.outputs['thermal_response']), replace=True)
-            boot_res.append(np.percentile(boot, 100*self.risk_model.risk_target))
-        boot_res = self.rel_interp_f(boot_res)
-        self.outputs['eqv_req_conf'] = np.percentile(boot_res, [2.5, 97.5])
-
-    def _sample_sensitivity_full(self):
-        boot_res = np.zeros((self.bootstrap_rep, len(self._eqv_assess_range)))
-        for k in range(self.bootstrap_rep):
-            rnd_ind = np.random.choice(range(self.outputs['thermal_response'].shape[1]), self.outputs['thermal_response'].shape[1], replace=True)
-            new_resp = self.outputs['thermal_response'][:, rnd_ind]
-            boot_res[k, :] = np.sum(new_resp < self.lim_factor, axis=1)/new_resp.shape[1]
-        self.outputs['reliability_conf'] = np.percentile(boot_res, [2.5, 97.5], axis=0).T
-
-        #calc confidence at target by interpolation
-        self.outputs['eqv_req_conf'] = np.array([0, 0], dtype='float')
-        for i in range(2):
-            f = interpolate.interp1d(self.outputs['reliability_conf'][:,i], self._eqv_assess_range)
-            self.outputs['eqv_req_conf'][i] = float(f(self.risk_model.risk_target))
-
-    def _estimate_max_elem_response_at_eqv_req(self):
-        if self.analysis_type == 'full':
-            f = interpolate.interp1d(self._eqv_assess_range, self.outputs['thermal_response'], axis=0)
-            self.outputs['max_el_resp'] = f(self.outputs['eqv_req'])
-        elif self.analysis_type == 'quick':
-            self.outputs['max_el_resp'] = self.outputs['thermal_response']
-
-    def _estimate_eqv_rating_of_all_fires(self):
-        for i in range(self.outputs['thermal_response'].shape[1]):
-            f = interpolate.interp1d(
-                self.outputs['thermal_response'][:, i], self._eqv_assess_range, fill_value=(self.ht_model.eqv_max+30, 2), bounds_error=False)
-            self.outputs['fire_eqv'].append(f(self.lim_factor))
-        self.outputs['fire_eqv'] = np.array(self.outputs['fire_eqv']).round(0)
-
-    def _assess_single_equiv(self, equiv_exp, for_optimisation=False):
-        #TODO EXPLAIN DOCUMENTATION
-
-        thermal_response = []
-        thermal_hist = []
-        for regime in self.heating_regimes:
-
-            # Skip analysis if there are not design fires associated with this methodology
-            if regime.is_empty: continue
-
-            T_max, T_hist = self.ht_model.calc_thermal_response(
-                equiv_exp=equiv_exp,
-                exposure_fxn=regime.get_exposure,
-                t_final=np.max(regime.params['burnout']),
-                sample_size=len(regime.params['burnout']),
-                output_history=False,  # set to default. Use True only for debugging
-                early_stop=20) #TODO to be input as configuration parameter
-            thermal_response.append(T_max)
-            thermal_hist.append(T_hist)
-
-        thermal_response = np.concatenate(thermal_response)
-        target_temp = np.percentile(thermal_response, 100 * self.risk_model.risk_target)
-        reliability = np.sum(thermal_response < self.lim_factor)/len(thermal_response)
-        self.outputs['reliability_curve'].append([equiv_exp, target_temp, reliability])
-
-        if for_optimisation:
-            optm_fxn = np.sqrt((self.lim_factor - target_temp) ** 2)  # used only for optimisation
-            # print(f'Equiv: {equiv_exp}, Target temp: {target_temp}')
-            if optm_fxn < self.max_optm_fxn[0]:
-                self.max_optm_fxn[0] = optm_fxn
-                try:
-                    self.outputs['thermal_response'][:, 0] = thermal_response
-                except TypeError:
-                    self.outputs['thermal_response'] = np.vstack(thermal_response)
-            return optm_fxn
-
-        else:
-            self.outputs['thermal_response'].append(thermal_response)
-            self.outputs['t_hist'] = thermal_hist
-            print(f'Equivalent Severity: {equiv_exp}, Reliability: {reliability}')
-
-    def _optimise_to_limiting_factor(self):
-        self.max_optm_fxn = [10000]  # holder for a value of optimisation function
-        return optimize.minimize_scalar(
-            lambda x: self._assess_single_equiv(x, for_optimisation=True),
-            bounds=(1, self.ht_model.eqv_max),
-            method='bounded',
-            options={'maxiter': self.ht_model.max_itr,
-                     'xatol': self.ht_model.tol})
-
-    def _assess_full_eqv_range(self):
-
-        self._eqv_assess_range = np.arange(5, self.ht_model.eqv_max, self.ht_model.eqv_step)
-        self._eqv_assess_range = np.append(self._eqv_assess_range, self.ht_model.eqv_max)
-        for t_eqv in self._eqv_assess_range:
-            self._assess_single_equiv(t_eqv, for_optimisation=False)
-        self.outputs['thermal_response'] = np.array(self.outputs['thermal_response'])
-
-    def _save_design_fires_data(self, debug_return=False):
-        """Processes and saves design fire database"""
-
-        data = len(self.heating_regimes)*[0]
-        begin = 0
-        for i, regime in enumerate(self.heating_regimes):
-            if regime.is_empty:
-                continue # skip empty methodologies
-            data[i] = regime.summarise_parameters(param_list='concise')
-            data[i]['max_el_resp'] = self.outputs['max_el_resp'][begin:begin+len(data[i])]
-            try:
-                data[i]['fire_eqv'] = self.outputs['fire_eqv'][begin:begin + len(data[i])]
-            except ValueError: # fire eqv is not available for quick analysis
-                pass
-            data[i] = data[i].round(3)
-            begin = len(data[i])
-            if 'fire_eqv' in data[i].columns:
-                data[i] = data[i].sort_values(by='fire_eqv', ascending=False)
-            else:
-                data[i] = data[i].sort_values(by='max_el_resp', ascending=False)
-            data[i].to_csv(os.path.join(self.save_loc, 'data', f'{self.ID}_FRS_{regime.SAVE_NAME}.csv'),
-                            index_label='ID')
-        if debug_return:
-            return data
-
-    def _save_thermal_response(self):
-        """Saves thermal response vector as binary .npy"""
-        np.save(file=os.path.join(self.save_loc, 'data', f'{self.ID}_thermal_response.npy'),
-                arr=self.outputs['thermal_response'].astype('float16', copy=False))
-
-    def _save_reliability_curve(self):
-        """Saves reliability curve data as a csv"""
-
-        data = pd.DataFrame(self.outputs['reliability_curve'], columns=['fire_severity', 'el_temp_target', 'ecdf'])
-        try:
-            data[['ecdf_low', 'ecdf_high']] = self.outputs['reliability_conf']
-        except ValueError: # pass if sensitivity on the values is not available
-            pass
-        data.round(3).to_csv(os.path.join(self.save_loc, 'data', f'{self.ID}_reliability_curve.csv'), index=False)
-
-    def _save_case_results_summary(self):
-
-        if self.analysis_type == 'full':
-            txt = f"""\
-                    Full analysis for case {self.ID}-{self.name} completed successfully.\n
-                    Equivalent fire severity to {self.ht_model.ecr.label}: {self.outputs['eqv_req']:.0f} min.
-                    Confidence interval for sample size of {self.sample_size}: {self.outputs['eqv_req_conf'][1]:.0f} to {self.outputs['eqv_req_conf'][0]:.0f} min.
-                    Required minimum depth  of concrete cover: {self.outputs['eqv_conc_cover']:.0f} mm.\n
-                    Total reliability: {100*self.risk_model.total_reliability:.2f} %.
-                    Sprinkler reliability:  {self.risk_model.sprinkler_reliability:.2f} %.
-                    Structural reliability: {100*self.risk_model.struct_reliability:.2f} %."""
-        elif self.analysis_type == 'quick':
-            txt = f"""\
-                    Quick analysis for case {self.ID}-{self.name} converged {'successfully' if self.outputs['success_conv'] else 'unsuccessfully'}.\n
-                    Undertaken iterations: {self.optm_result.nfev}
-                    Convergence error: {self.optm_result.fun:.2f}.\n
-                    Converged to equivalent fire severity to {self.ht_model.ecr.label}: {self.outputs['eqv_req']:.0f} min.
-                    Confidence interval for sample size of {self.sample_size}: {self.outputs['eqv_req_conf'][1]:.0f} to {self.outputs['eqv_req_conf'][0]:.0f} min.
-                    Required minimum depth  of concrete cover: {self.outputs['eqv_conc_cover']:.0f} mm.\n
-                    Total reliability: {100*self.risk_model.total_reliability:.2f} %.
-                    Sprinkler reliability:  {self.risk_model.sprinkler_reliability:.2f} %.
-                    Structural reliability: {100*self.risk_model.struct_reliability:.2f} %."""
-
-        with open(os.path.join(self.save_loc, f'{self.ID}_summary.txt'), 'w') as f:
-            f.write(dedent(txt))
-
-    def _plot_reliability_curve(self):
-        #TODO get appropriate figure size
-        sns.set()
-        fig, ax = plt.subplots(figsize=(10, 6))
-        # calculate hist scale factor for legibility
-        binned = list(np.histogram(self.outputs['fire_eqv'],
-                                   bins=int(self.ht_model.eqv_max / self.ht_model.eqv_step),
-                                   range=[0, self.ht_model.eqv_max]))
-        factor = 0.5 / np.max(binned[0] / self.sample_size)
-
-        begin = 0
-        for i, regime in enumerate(self.heating_regimes):
-
-            if regime.is_empty: continue  # skip empty methodologies
-
-            data = self.outputs['fire_eqv'][begin:begin + len(regime.params['A_c'])]
-            binned = list(np.histogram(data, bins=int(self.ht_model.eqv_max / self.ht_model.eqv_step),
-                                       range=[0, self.ht_model.eqv_max]))
-            binned[0] = np.array(binned[0]) / self.sample_size * factor
-            ax.bar(x=binned[1][:-1], height=binned[0], width=np.diff(binned[1]), align='edge', alpha=0.5,
-                   label=regime.NAME)
-            begin = len(regime.params['A_c'])
-
-        ax.plot(self.outputs['reliability_curve'][:, 0], self.outputs['reliability_curve'][:, 2],
-                color='black',
-                label='Reliability ECDF')
-        ax.plot(self.outputs['reliability_curve'][:, 0], self.outputs['reliability_conf'][:, 0],
-                color='grey',
-                linestyle='dashed',
-                linewidth=1,
-                label='95% conf. interval')
-        ax.plot(self.outputs['reliability_curve'][:, 0], self.outputs['reliability_conf'][:, 1],
-                color='grey',
-                linestyle='dashed',
-                linewidth=1)
-        ax.hlines(y=self.risk_model.risk_target,
-                  xmin=0,
-                  xmax=300,
-                  color='red',
-                  linestyle='dashed',
-                  label='Reliability target')
-
-        ax.set_ylim([0, 1.1])
-        ax.set_xlim([0, self.outputs['reliability_curve'][self.outputs['reliability_curve'][:, 2] < 0.996][-1, 0]])
-        ax.set_xticks(np.arange(ax.get_xlim()[0], ax.get_xlim()[1], 10))
-        ax.set_yticks(np.arange(0, 1.1, 0.1))
-        ax.set_xlabel('Equivalent fire severity rating (min)')
-        ax.set_ylabel('Structural reliability')
-        ax.legend()
-
-        fig.tight_layout()
-        plt.savefig(os.path.join(self.save_loc, f'{self.ID}_reliability_curve.png'),
-                    bbox_inches="tight",
-                    dpi=150)
-        plt.close(fig)
-
-    def _plot_convergence_study(self):
-        """Plots a graph of the convergence study depicting a crude reliability curve"""
-
-        sns.set()
-        fig, ax = plt.subplots(figsize=(10, 6))
-
-        ax.plot(self.outputs['reliability_curve'][:, 0], self.outputs['reliability_curve'][:, 2], 'o',
-                label='Iterations',
-                color='orange')
-        ax.plot(self.outputs['reliability_curve'][:, 0], self.outputs['reliability_curve'][:, 2],
-                color='blue',
-                linestyle='dashed',
-                linewidth=1,
-                label='Reliability ECDF interpolation',
-                alpha=0.7)
-        ax.hlines(self.risk_model.risk_target,
-                  xmin=0,
-                  xmax=300,
-                  color='red',
-                  linestyle='dashed',
-                  label='Reliability target')
-        ax.plot([self.outputs['eqv_req'], self.outputs['eqv_req']], [0, self.risk_model.risk_target],
-                color='green',
-                label='Eqv. severity requirement')
-        ax.fill_betweenx(
-            y=[0, self.risk_model.risk_target],
-            x1=[self.outputs['eqv_req_conf'][0], self.outputs['eqv_req_conf'][0]],
-            x2=[self.outputs['eqv_req_conf'][1], self.outputs['eqv_req_conf'][1]],
-            alpha=0.2,
-            color='green',
-            label='95% conf. interval')
-
-        ax.set_ylim([0, 1.1])
-        ax.set_xlim([0, self.ht_model.eqv_max])
-        ax.set_xticks(np.arange(ax.get_xlim()[0], ax.get_xlim()[1], 10))
-        ax.set_yticks(np.arange(0, 1.1, 0.1))
-        ax.set_xlabel('Equivalent fire severity rating (min)')
-        ax.set_ylabel('Structural reliability')
-        ax.legend()
-        plt.savefig(os.path.join(self.save_loc, f'{self.ID}_convergence_plot.png'),
-                    dpi=150,
-                    bbox_inches='tight')
-        plt.close(fig)
-
-    def _plot_max_el_temp_duration(self):
-
-        mrk_lst = ['o', '^', 's', '+']
-        N_max = 500  # maximum points for legibility
-        vmin = 0
-        vmax = np.percentile(self.outputs['fire_eqv'], 97.5)  # autoscale the colormap to the first 95%
-
-        sns.set()
-        fig, axs = plt.subplots(1, 2, figsize=(20, 6))
-        axs = axs.ravel()
-
-        begin = 0
-        for i, regime in enumerate(self.heating_regimes):
-
-            if regime.is_empty: continue  # skip empty methodologies
-
-            red_sample = int(len(regime.params['burnout']) / self.sample_size * N_max)
-            sampl_ind = np.random.choice(range(len(regime.params['burnout'])), red_sample, replace=False)
-            x = regime.params['burnout']
-            y1 = regime.params['max_gas_temp']
-            y2 = self.outputs['max_el_resp'][begin:begin + len(x)]
-            col = self.outputs['fire_eqv'][begin:begin + len(x)]
-
-            # Get mask of fires near risk target
-            design_mask = (col < self.outputs['eqv_req'] + 2) & (col > self.outputs['eqv_req'] - 2)
-            tmp_mask = np.zeros(design_mask.size, dtype=bool)
-            tmp_mask[sampl_ind] = True
-            design_mask[~tmp_mask] = False
-
-            axs[0].scatter(x[sampl_ind], y1[sampl_ind], c=col[sampl_ind], marker=mrk_lst[i], cmap='coolwarm',
-                           vmin=vmin, vmax=vmax, label=regime.NAME, alpha=0.7)
-            axs[0].scatter(x[design_mask], y1[design_mask], s=40, facecolors='none', edgecolors='black', marker='o',
-                       alpha=0.4)
-            _ = axs[1].scatter(x[sampl_ind], y2[sampl_ind], c=col[sampl_ind], marker=mrk_lst[i], cmap='coolwarm',
-                           vmin=vmin, vmax=vmax, label=regime.NAME, alpha=0.7)
-            axs[1].scatter(x[design_mask], y2[design_mask], s=40, facecolors='none', edgecolors='black', marker='o',
-                           alpha=0.4)
-            begin = len(x)
-
-        axs[1].scatter([], [], facecolors='none', edgecolors='black', marker='o', alpha=0.5,
-                       label='Fires near risk target')
-        axs[1].hlines(y=self.lim_factor, xmin=0, xmax=axs[1].get_xlim()[1], color='red', linestyle='dashed', label='Limiting temperature')
-        axs[1].set_ylim([0, axs[1].get_ylim()[1] + 200])
-        axs[1].set_xlim([0, axs[1].get_xlim()[1]])
-        axs[1].set_xlabel('Fire duration (min)')
-        axs[1].set_ylabel('Maximum element temperature (°C)')
-        axs[1].set_yticks(np.arange(axs[1].get_ylim()[0], axs[1].get_ylim()[1], 100))
-        axs[1].set_xticks(np.arange(axs[1].get_xlim()[0], axs[1].get_xlim()[1], 100))
-        axs[1].legend()
-        axs[0].scatter([], [], facecolors='none', edgecolors='black', marker='o', alpha=0.5,
-                       label='Fires near risk target')
-        axs[0].set_ylim([0, axs[0].get_ylim()[1] + 200])
-        axs[0].set_xlim([0, axs[0].get_xlim()[1]])
-        axs[0].set_xlabel('Fire duration (min)')
-        axs[0].set_ylabel('Maximum gas temperature (°C)')
-        axs[0].set_yticks(np.arange(axs[0].get_ylim()[0], axs[0].get_ylim()[1], 100))
-        axs[0].set_xticks(np.arange(axs[0].get_xlim()[0], axs[0].get_xlim()[1], 60))
-        axs[0].legend()
-        cb = fig.colorbar(_, extend='max')
-        cb.set_label('Fire severity (min)')
-        cb.ax.plot([0, 3000], [float(self.outputs['eqv_req'])]*2, 'black', alpha=0.4)
-        plt.savefig(os.path.join(self.save_loc, f'{self.ID}_duration_response.png'),
-                    dpi=150,
-                    bbox_inches='tight')
-        plt.close(fig)
-
-    def _plot_max_el_temp_duration_quick(self):
-
-        mrk_lst = ['o', '^', 's', '+']
-        N_max = 600  # maximum points on main scatter - limit placed for legibility
-
-        #Definitions of axis
-        left, width = 0.1, 0.65
-        bottom, height = 0.1, 0.65
-        spacing = 0.015
-        main_scatter = [left, bottom, width, height]
-        rect_histx = [left, bottom + height + spacing, width, 0.2]
-        rect_histy = [left + width + spacing, bottom, 0.14, height]
-
-        sns.set()
-        fig= plt.figure(figsize=(14, 10))
-
-        ax = fig.add_axes(main_scatter)
-        ax_histx = fig.add_axes(rect_histx, sharex=ax)
-        ax_histx.tick_params(axis="x", labelbottom=False)
-        ax_histy = fig.add_axes(rect_histy, sharey=ax)
-        ax_histy.tick_params(axis="y", labelleft=False)
-
-        #Holder for histogram data
-        x_hist = [[], []]
-        y_hist = [[], []]
-
-        begin = 0
-        for i, regime in enumerate(self.heating_regimes):
-
-            if regime.is_empty: continue  # skip empty methodologies
-
-            red_sample = int(len(regime.params['burnout']) / self.sample_size * min(N_max ,self.sample_size))
-            sampl_ind = np.random.choice(range(len(regime.params['burnout'])), red_sample, replace=False)
-            x = regime.params['burnout']
-            y1 = regime.params['max_gas_temp']
-            col = self.outputs['max_el_resp'].reshape(-1)[begin:begin + len(x)]
-            design_mask = (col < self.lim_factor + 5) & (col > self.lim_factor - 5)
-
-            #get mask for histogram
-            pass_mask = col <= self.lim_factor
-            x_hist[0].extend(x[pass_mask].tolist())
-            x_hist[1].extend(x[~pass_mask].tolist())
-            y_hist[0].extend(y1[pass_mask].tolist())
-            y_hist[1].extend(y1[~pass_mask].tolist())
-
-            tmp_mask = np.zeros(design_mask.size, dtype=bool)
-            tmp_mask[sampl_ind] = True
-            design_mask[~tmp_mask] = False
-
-            x_s, y_s, col_s = x[sampl_ind], y1[sampl_ind], col[sampl_ind]
-            pass_mask = col_s <= self.lim_factor
-            ax.scatter(x_s[pass_mask], y_s[pass_mask], s=20, c='#4C72B0', marker=mrk_lst[i], alpha=0.6)
-            ax.scatter(x_s[~pass_mask], y_s[~pass_mask], s=20, c='#DD8452', marker=mrk_lst[i], alpha=0.6)
-
-            ax.scatter(x[design_mask], y1[design_mask], s=40, facecolors='none', edgecolors='black', marker='o', alpha=0.4)
-            ax.scatter([], [], c='black', marker=mrk_lst[i], alpha=0.5, label=regime.NAME)
-            begin = len(x)
-
-        ax.scatter([], [], facecolors='none', edgecolors='black', marker='o', alpha=0.5, label='Fires near risk target')
-        ax.scatter([], [], c='#4C72B0', marker='s', alpha=0.5, label='Less severe than risk target')
-        ax.scatter([], [], c='#DD8452', marker='s', alpha=0.5, label='More severe than risk target')
-
-        ax.set_ylim([0, ax.get_ylim()[1] + 200])
-        ax.set_xlim([0, ax.get_xlim()[1]])
-        ax.set_xlabel('Fire duration (min)')
-        ax.set_ylabel('Maximum gas temperature (°C)')
-        ax.set_yticks(np.arange(ax.get_ylim()[0], ax.get_ylim()[1], 100))
-        ax.set_xticks(np.arange(ax.get_xlim()[0], ax.get_xlim()[1], 60))
-        ax.legend()
-
-        bins_x = np.arange(ax.get_xlim()[0], ax.get_xlim()[1], 15)
-        bins_y = np.arange(ax.get_ylim()[0], ax.get_ylim()[1], 25)
-        binned = list(np.histogram(x_hist[0], bins=bins_x))
-        binned[0] = np.array(binned[0]) / self.sample_size
-        ax_histx.bar(x=binned[1][:-1], height=binned[0], width=np.diff(binned[1]), align='edge', alpha=0.6,
-                     color='#4C72B0')
-        binned = list(np.histogram(x_hist[1], bins=bins_x))
-        binned[0] = np.array(binned[0]) / self.sample_size
-        ax_histx.bar(x=binned[1][:-1], height=binned[0], width=np.diff(binned[1]), align='edge', alpha=0.6,
-                     color='#DD8452')
-
-        binned = list(np.histogram(y_hist[0], bins=bins_y))
-        binned[0] = np.array(binned[0]) / self.sample_size
-        ax_histy.barh(y=binned[1][:-1], width=binned[0], height=np.diff(binned[1]), align='edge', alpha=0.6,
-                      color='#4C72B0')
-        binned = list(np.histogram(y_hist[1], bins=bins_y))
-        binned[0] = np.array(binned[0]) / self.sample_size
-        ax_histy.barh(y=binned[1][:-1], width=binned[0], height=np.diff(binned[1]), align='edge', alpha=0.6,
-                      color='#DD8452')
-
-        plt.savefig(os.path.join(self.save_loc, f'{self.ID}_duration_response.png'),
-                    dpi=150,
-                    bbox_inches='tight')
-        plt.close(fig)
-
-    def _plot_inputs(self, list_of_inputs, filename):
-
-        sns.set()
-        fig, axs = plt.subplots(2, 4, figsize=(20, 10))
-        axs = axs.ravel()
-
-        for i, input in enumerate(list_of_inputs):
-            axs[i].hist(self.inputs['values'][input], bins=25, density=True, align='mid', label='sampled data',
-                               alpha=0.7)
-            axs[i].plot(self.inputs['curves'][input][:, 0], self.inputs['curves'][input][:, 1],
-                               linestyle='dashed', color='#FF7F0E', label='analytical target')
-            axs[i].set_ylim([-axs[i].get_ylim()[1] / 100, axs[i].get_ylim()[1]])
-            axs[i].set_xlabel(f'{AssessmentCase.UNITS[input]["title"]} ({AssessmentCase.UNITS[input]["unit"]})')
-        [axs[k].axis('off') for k in range(i + 1, len(axs))]
-        handles, labels = axs[0].get_legend_handles_labels()
-        plt.figlegend(handles, labels, loc='lower center', ncol=2)
-        plt.savefig(os.path.join(self.save_loc, 'inputs', f'{self.ID}_{filename}.png'),
-                    dpi=150,
-                    bbox_inches='tight')
-        plt.close(fig)
-
-    def _quick_analysis(self):
-        """ Analysis sequence for quick analysis"""
-        self._setup_analysis_parameters()
-        self.optm_result = self._optimise_to_limiting_factor()
-        self._assess_convergence_success()
-        self._estimate_eqv_req()
-        self._sample_sensitivity_quick()
-        self._estimate_max_elem_response_at_eqv_req()
-
-        self._plot_inputs(
-            list_of_inputs=['A_c', 'c_ratio', 'h_c', 'w_frac', 'w_frac_h', 'remain_frac', 'fabr_inrt'],
-            filename='geometry_params')
-        self._plot_inputs(
-            list_of_inputs=['q_f_d', 'Q', 't_lim', 'spr_rate', 'flap_angle', 'T_nf_max', 'T_amb'],
-            filename='fire_params')
-        #TODO Plot interim distributions data for QA
-        self._plot_convergence_study()
-        self._plot_max_el_temp_duration_quick()
-
-        self._save_design_fires_data()
-        self._save_reliability_curve()
-        self._save_case_results_summary()
-        self._save_thermal_response()
-
-    def _full_analysis(self):
-        """ Analysis sequence for full analysis"""
-        self._setup_analysis_parameters()
-        self._assess_full_eqv_range()
-        self._estimate_eqv_req()
-        self._sample_sensitivity_full()
-        self._estimate_max_elem_response_at_eqv_req()
-        self._estimate_eqv_rating_of_all_fires()
-        self.risk_model.risk_sensitivity_study(analysis_case=self)
-
-        self._plot_inputs(
-            list_of_inputs=['A_c', 'c_ratio', 'h_c', 'w_frac', 'w_frac_h', 'remain_frac', 'fabr_inrt'],
-            filename='geometry_params')
-        self._plot_inputs(
-            list_of_inputs=['q_f_d', 'Q', 't_lim', 'spr_rate', 'flap_angle', 'T_nf_max', 'T_amb'],
-            filename='fire_params')
-        self._plot_reliability_curve()
-        self._plot_max_el_temp_duration()
-
-        self._save_case_results_summary()
-        self._save_reliability_curve()
-        self._save_design_fires_data()
-        self._save_thermal_response()  # make sure this is always called last
-
-    def run_analysis(self):
-        """Starts analysis"""
-        toc = time.time()
-        if self.analysis_type == 'quick':
-            self._quick_analysis()
-        elif self.analysis_type == 'full':
-            self._full_analysis()
-        tic = time.time()
-        self.outputs['time'] = tic - toc
-
-    def report_to_main(self):
-        """Reports data to main for the purposes of cross case analysis"""
-        if self.analysis_type == 'quick':
-            report = {'name': self.name,
-                      'ID': self.ID,
-                      'eqv_est': self.outputs['eqv_req'],
-                      'eqv_low': self.outputs['eqv_req_conf'][0],
-                      'eqv_high': self.outputs['eqv_req_conf'][1],
-                      'success_conv': self.outputs['success_conv'],
-                      'n_itr': self.optm_result.nfev,
-                      'itr_err': self.optm_result.fun,
-                      'time': self.outputs['time']}
-        elif self.analysis_type == 'full':
-            report = {'name': self.name,
-                      'ID': self.ID,
-                      'eqv_est': self.outputs['eqv_req'],
-                      'eqv_low': self.outputs['eqv_req_conf'][0],
-                      'eqv_high': self.outputs['eqv_req_conf'][1],
-                      'success_conv': True,
-                      'time': self.outputs['time']}
-
-        return report
-
-class CaseControler:
-
-    def __init__(self, inputs, out_f):
-        self.risk_method = None
-        self.eqv_method = None
-        self.mc_method = None
-        self.cases = {}
-        self.selected_b_cases = None
-        self.case_reports = []
-        self.run_a_summary = None
-        self.run_b_summary = None
-
-        inputs = CaseControler._load_inputs_from_json(inputs)
-        self.study_name = inputs['study_name']
-        self.out_f = out_f
-        self.inputs = inputs
-        self._setup_folder_structure()
-        self._update_with_sys_configs()
-        self._save_inputs()
-
-    @staticmethod
-    def _load_inputs_from_json(inputs):
-        if isinstance(inputs, dict):
-            return inputs
-        try:
-            with open(inputs) as f:
-                inputs = json.load(f)
-            return inputs
-        except:
-            raise FileNotFoundError('Unable to load input json file.')
-
-    def _update_with_sys_configs(self):
-        """Updates the input file with non-user controlled configurations"""
-
-        for method in ['eqv_method', 'eqv_curve', 'heating_regimes', 'risk_method']:
-
-            #if input is not dict of dict then transform it as dictionary
-            if not isinstance(self.inputs[method], dict):
-                self.inputs[method] = {self.inputs[method]: {}}
-            for i in self.inputs[method]:
-                self.inputs[method][i].update(cfg.METHODOLOGIES[method][i][1])
-
-    def _save_inputs(self):
-        with open(os.path.join(self.out_f, 'info', 'inputs.json'), 'w') as f:
-            json.dump(self.inputs, f, indent=4)
-
-    def _setup_folder_structure(self):
-
-        os.makedirs(os.path.join(self.out_f, self.study_name), exist_ok=True)
-        self.out_f = os.path.join(self.out_f, self.study_name)
-        subfolders = ['info', 'run_a', 'run_b', 'eqv']
-        for subf in subfolders:
-            os.makedirs(os.path.join(self.out_f, subf), exist_ok=True)
-
-    def initiate_methods(self):
-        """Method performs number of initial calculations before main analysis"""
-
-        # Setup risk method
-        m_label = list(self.inputs['risk_method'].keys())[0]
-        m_config = self.inputs['risk_method'][m_label]
-        self.risk_method = cfg.METHODOLOGIES['risk_method'][m_label][0](**m_config)
-        # Setup eqv method
-        m_label = list(self.inputs['eqv_method'].keys())[0]
-        eqv_curve = list(self.inputs['eqv_curve'].keys())[0]
-        m_config = self.inputs['eqv_method'][m_label]
-        self.eqv_method = cfg.METHODOLOGIES['eqv_method'][m_label][0](
-            equivalent_curve=eqv_curve, **m_config)
-        # Setup mc method
-        self.mc_method = mc.ProbControl(seed=self.inputs['random_seed'])
-        print('Analysis methods initiated correctly.\n')
-
-    def conduct_pre_run_calculations(self):
-        # calculate risk target
-        self.risk_method.assess_risk_target()
-        # calculate eqv_protection
-        self.eqv_method.get_equivalent_protection()
-        self.eqv_method.report_eqv_data(save_loc=self.out_f)
-        print('Pre analysis calculations completed successfully.\n')
-
-
-    def _get_cases(self):
-
-        self.inputs['parameters'] = collections.OrderedDict(sorted(self.inputs['parameters'].items()))
-        tmp_list_inputs = [self.inputs['parameters'][k] for k in self.inputs['parameters']]
-        tmp_list_numeric_mask = [list(range(1, len(k) + 1)) for k in tmp_list_inputs]
-
-        if self.inputs['param_mode'] == 'grid':
-            all_cases = itertools.product(*tmp_list_inputs)
-            all_cases_numeric_mask = itertools.product(*tmp_list_numeric_mask)
-            for i, (case, num_mask) in enumerate(zip(all_cases, all_cases_numeric_mask)):
-                self.cases[f'{(i+1):03d}'] = {
-                    'label': CaseControler._create_case_name(
-                        params=self.inputs['parameters'],  num_mask=num_mask, input_num_map=tmp_list_numeric_mask),
-                    'params': {label: case for (label, case) in zip(self.inputs['parameters'], case)}}
-        elif self.inputs['param_mode'] == 'one_at_a_time':
-            all_cases = CaseControler._generate_one_at_a_time_combs(tmp_list_inputs)
-            all_cases_numeric_mask = CaseControler._generate_one_at_a_time_combs(tmp_list_numeric_mask)
-            for i, (case, num_mask) in enumerate(zip(all_cases, all_cases_numeric_mask)):
-                self.cases[f'{(i+1):03d}'] = {
-                    'label': CaseControler._create_case_name(
-                        params=self.inputs['parameters'],  num_mask=num_mask, input_num_map=tmp_list_numeric_mask),
-                    'params': {label: case for (label, case) in zip(self.inputs['parameters'], case)}}
-        elif self.inputs['param_mode'] == 'parallel':
-            for i in range(min([len(k) for k in tmp_list_inputs])):
-                case = [value[i] for value in tmp_list_inputs]
-                self.cases[f'{(i + 1):03d}'] = {
-                    'label': f'scenario_{i+1}',
-                    'params': {label: case for (label, case) in zip(self.inputs['parameters'], case)}}
-
-    @staticmethod
-    def _create_case_name(params, num_mask, input_num_map):
-        """Static method for creating case label.
-        Inputs:
-            params (list or dict): list containing the input labels
-            num_mask (list): contains the combination of inputs for the specific case mapped to the order of rows
-            defined in the UI. Elements in the list must follow the order of parameters in params
-            input_num_map (list of lists): list of list containing the inputs row number (starting from 1) as defined in the UI
-            it must be in the same order as the labels in params
-        Reruns:
-            Label name (as str) in the form of {ui_label}{order}_* for only the parameters that are changed between
-            different cases"""
-
-        tmp = [f'{cfg.UNIT_CATALOGUE[key]["ui_label"]}{j}' for (key, j, m) in zip(params, num_mask, input_num_map) if len(m) != 1]
-        return '_'.join(tmp)
-
-    @staticmethod
-    def _generate_one_at_a_time_combs(list_of_iterables):
-        """Generates combinations from a list of iterables. The first combination, i.e the basecase, is formed from
-        the first element of each iterable. The following combinations are generated by varying only one element of
-        each iterable at a time while preserving the other elements of the combination as per the base case
-
-        Inputs:
-            list_of_iterables (array like of iterables): list of iterables to be combined. Lengths must be greater
-            than zero
-        Returns:
-            combs (array like of iterables): All combinations as per the description. First element is the base case."""
-
-        combs = [[i[0] for i in list_of_iterables]]  # defines the basecase
-        for i, data in enumerate(list_of_iterables):
-            for param in data[1:]:
-                combs.append([param if i == j else k[0] for j, k in enumerate(list_of_iterables)])
-        return combs
-
-    def run_a_study(self):
-        self._get_cases()
-        self.case_reports = []
-
-        print(f'Commencing Study A comprising of {len(self.cases)} cases.\n')
-
-        for i, case_ID in enumerate(self.cases):
-            print(f'{i+1}/{len(self.cases)}. Analysing case {case_ID}_{self.cases[case_ID]["label"]}.')
-            self.case = AssessmentCase(
-                name=self.cases[case_ID]['label'],
-                ID=case_ID,
-                input_defs=self.cases[case_ID]['params'],
-                risk_model=self.risk_method,
-                mc_engine=self.mc_method,
-                ht_model=self.eqv_method,
-                heating_regimes_inputs=self.inputs['heating_regimes'],
-                save_loc=os.path.join(self.out_f, 'run_a'),
-                analysis_type=self.inputs['run_a_setup'],
-                sample_size=self.inputs['run_a_sample_size'],
-                bootstrap_rep=self.inputs['bootstrap_rep'])
-            print(f'Case {self.case.ID}_{self.case.name} initialised successfully.')
-            self.case.run_analysis()
-<<<<<<< HEAD
-
-            if self.case.analysis_type == "quick":
-                print(f'Analysis for {self.case.name} completed in {self.case.outputs["time"]:.1f} s. Convergence status: {self.case.outputs["success_conv"]}')
-                print(f'Undertaken iterations: {self.case.optm_result.nfev}. Convergence status: {self.case.outputs["success_conv"]}')
-                print(f'Assessed equivalence: {self.case.outputs["eqv_req"]:.0f}, 95 % confidence interval: {self.case.outputs["eqv_req_conf"].round(1)}\n')
-            elif self.case.analysis_type == "full":
-                print(f'Analysis for {self.case.name} completed. Convergence status: {self.case.outputs["success_conv"]}')
-                print(
-                    f'Assessed equivalence: {self.case.outputs["eqv_req"]:.0f}, conf: {self.case.outputs["eqv_req_conf"].round(1)}\n')
-
-=======
-            print(f'Analysis for {self.case.name} completed in {self.case.outputs["time"]:.1f} s. Convergence status: {self.case.outputs["success_conv"]}')
-            print(f'Undertaken iterations: {self.case.optm_result.nfev}. Convergence status: {self.case.outputs["success_conv"]}')
-            print(f'Assessed equivalence: {self.case.outputs["eqv_req"]:.0f}, 95 % confidence interval: {self.case.outputs["eqv_req_conf"].round(1)}\n')
->>>>>>> 34f0c291
-            self.case_reports.append(self.case.report_to_main())
-            if i == 1000:
-                print(f'Maximum limit of {i+1} cases for Study A exceeded.')
-                break
-<<<<<<< HEAD
-=======
-
->>>>>>> 34f0c291
-        self._summarise_run(which='run_a')
-        self._plot_summary_bars(which='run_a')
-        if self.inputs['run_a_setup'] == 'full':
-            self._plot_reliability_curves_summary(which='run_a')
-
-    def _summarise_run(self, which):
-        """Creates summary datatable with case reports
-        Inputs:
-            which (str): Which run to summarise. Value should be either 'run_a' or 'run_b."""
-
-        data = pd.DataFrame(self.case_reports)
-        data['eqv_est'] = data['eqv_est'].astype('float')
-        if which == 'run_a':
-            self.run_a_summary = data
-            data.copy().astype(str).to_csv(os.path.join(self.out_f, 'run_a', 'run_a_cases_summary.csv'), index=False)
-        elif which == 'run_b':
-            self.run_b_summary = data
-            data.copy().astype(str).to_csv(os.path.join(self.out_f, 'run_b', 'run_b_cases_summary.csv'), index=False)
-
-    def _plot_summary_bars(self, which):
-
-        if which == 'run_a':
-            save_loc = 'run_a'
-            data = self.run_a_summary
-        elif which == 'run_b':
-            save_loc = 'run_b'
-            data = self.run_b_summary
-
-        data = data.sort_values(by='eqv_est').reset_index()
-        err_low = np.absolute((data['eqv_est'] - data['eqv_low']).values)
-        err_high = np.absolute((data['eqv_est'] - data['eqv_high']).values)
-
-        sns.set()
-        fig, ax = plt.subplots(figsize=(10, 0.33 * len(data) + 3))
-        y_pos = data.index.values
-
-        idx_conv = data[data['success_conv']].index
-        idx_not_conv = data[~data['success_conv']].index
-
-        ax.barh(y_pos[idx_conv], data.loc[idx_conv, 'eqv_est'],
-                xerr=[err_low[idx_conv], err_high[idx_conv]], ecolor='black', capsize=4, alpha=0.3, )
-        ax.plot(data.loc[idx_conv, 'eqv_est'], y_pos[idx_conv], 'o', color='#4C72B0', alpha=0.9, label='Assessed case')
-        if len(idx_not_conv) != 0:
-            ax.barh(y_pos[idx_not_conv], data.loc[idx_not_conv, 'eqv_est'],
-                    xerr=[err_low[idx_not_conv], err_high[idx_not_conv]], ecolor='#DD8452', alpha=0.3, )
-            ax.plot(data.loc[idx_not_conv, 'eqv_est'], y_pos[idx_not_conv], 'o', color='#DD8452', alpha=0.9,
-                    label='Case did not converge')
-
-        ax.plot([], [], '-', color='black', alpha=0.9, label='95% confidence')
-        ax.set_yticks(y_pos)
-        start, end = ax.get_xlim()
-        start = ((data['eqv_est'].min() - 10) // 10) * 10
-        ax.set_xlim([start, end])
-        ax.set_xticks(np.arange(start, end, 5))
-        ax.set_yticklabels(data['ID'].astype(str) + '_' + data['name'])
-        ax.set_xlabel('Equivalent severity (min)')
-        plt.legend()
-
-        plt.savefig(os.path.join(self.out_f, save_loc, f'results_summary.png'),
-                    dpi=150,
-                    bbox_inches='tight')
-        plt.close(fig)
-
-    def _plot_reliability_curves_summary(self, which):
-
-        if which == 'run_a':
-            summary_data = self.run_a_summary
-            save_loc = 'run_a'
-        elif which == 'run_b':
-            summary_data = self.run_b_summary
-            save_loc = 'run_b'
-
-        sns.set()
-        fig, ax = plt.subplots(figsize=(10, 6))
-
-        for i in range(len(summary_data)):
-            label = f'{summary_data.loc[i, "ID"]}_{summary_data.loc[i, "name"]}'
-            data = pd.read_csv(os.path.join(self.out_f, save_loc, label, 'data',
-                                            f'{summary_data.loc[i, "ID"]}_reliability_curve.csv'))
-            _ = ax.plot(data['fire_severity'], data['ecdf'], label=label)
-            ax.fill_between(data['fire_severity'], data['ecdf_low'], data['ecdf_high'], color=_[0].get_color(),
-                            alpha=0.2)
-
-        ax.hlines(y=self.risk_method.risk_target, xmin=0, xmax=300, color='red', linestyle='dashed', label='Reliability target')
-        ax.set_ylim([0, 1.1])
-        ax.set_xlim([0, 180])
-        ax.set_xticks(np.arange(0, 181, 10))
-        ax.set_yticks(np.arange(0, 1.1, 0.1))
-        ax.set_xlabel('Equivalent fire severity rating (min)')
-        ax.set_ylabel('Structural reliability')
-        ax.legend()
-        plt.savefig(os.path.join(self.out_f, save_loc, f'reliability_curves_summary.png'),
-                    dpi=150,
-                    bbox_inches='tight')
-        plt.close(fig)
-
-    def _select_run_b_cases(self):
-        """Gets max, min and median case"""
-        min_case = self.run_a_summary.loc[self.run_a_summary['eqv_est'].idxmin(), 'ID']
-        max_case = self.run_a_summary.loc[self.run_a_summary['eqv_est'].idxmax(), 'ID']
-        tmp_data = self.run_a_summary[self.run_a_summary['eqv_est'] >= self.run_a_summary['eqv_est'].median()]
-        med_case = tmp_data.loc[tmp_data['eqv_est'].idxmin(), 'ID']
-        self.selected_b_cases = [min_case, med_case, max_case]
-
-
-    def run_b_study(self):
-
-        if self.inputs['run_b_setup'] == 'no':
-            print('Study B not required')
-            return
-
-        self._select_run_b_cases()
-        print(f'Commencing detailed Study B analysis for cases {self.selected_b_cases}\n')
-        self.case_reports = []
-        for i, case_ID in enumerate(self.selected_b_cases):
-            print(f'{i + 1}/{len(self.selected_b_cases)}. Analysing case {case_ID}b_{self.cases[case_ID]["label"]}.')
-            self.case = AssessmentCase(
-                name=self.cases[case_ID]['label'],
-                ID=f'{case_ID}b',
-                input_defs=self.cases[case_ID]['params'],
-                risk_model=self.risk_method,
-                mc_engine=self.mc_method,
-                ht_model=self.eqv_method,
-                heating_regimes_inputs=self.inputs['heating_regimes'],
-                save_loc=os.path.join(self.out_f, 'run_b'),
-                analysis_type=self.inputs['run_b_setup'],
-                sample_size=self.inputs['run_b_sample_size'],
-                bootstrap_rep=self.inputs['bootstrap_rep'])
-            self.case.run_analysis()
-            print(f'Case {self.case.ID}_{self.case.name} initialised successfully.')
-            print(f'Analysis for {self.case.name} completed. Convergence status: {self.case.outputs["success_conv"]}')
-            print(
-                f'Assessed equivalence: {self.case.outputs["eqv_req"]:.0f}, conf: {self.case.outputs["eqv_req_conf"].round(1)}\n')
-            self.case_reports.append(self.case.report_to_main())
-            if i == 1000:
-                break
-        self._summarise_run(which='run_b')
-        self._plot_summary_bars(which='run_b')
-        if self.inputs['run_b_setup'] == 'full':
-            self._plot_reliability_curves_summary(which='run_b')
-
+import configs as cfg
+import heating_regimes as hr
+import monte_carlo as mc
+import pandas as pd
+import json
+import numpy as np
+from scipy import optimize
+from scipy import interpolate
+import matplotlib.pyplot as plt
+import seaborn as sns
+import os
+from textwrap import dedent
+import collections
+import itertools
+import time
+
+
+class AssessmentCase:
+
+    UNITS = cfg.UNIT_CATALOGUE
+    HEATING_REGIMES = cfg.METHODOLOGIES['heating_regimes']
+
+    def __init__(self, name, ID, input_defs, risk_model, mc_engine, ht_model, heating_regimes_inputs,
+                 save_loc, analysis_type, sample_size, bootstrap_rep):
+        self.name = name
+        self.ID = ID
+        self.input_defs = input_defs
+        self.risk_model = risk_model
+        self.mc_engine = mc_engine  # class instance to the
+        self.ht_model = ht_model
+        self.heating_regimes_inputs = heating_regimes_inputs  # dict list of heating regimes
+        self.analysis_type = analysis_type # quick of full
+        self.sample_size = sample_size
+        self.bootstrap_rep = bootstrap_rep
+
+        # Variables which will be updated
+        self.case_root_folder = None
+        self.heating_regimes = []
+        self.inputs = None
+        self.optm_result = None
+        self.max_optm_fxn = None
+        self.rel_interp_f = None
+        self._eqv_assess_range = None
+        self.outputs = {'reliability_curve': [],  # fraction of fires less than treshold factor
+                        'reliability_conf': [],  # confidence interval on reliability curve
+                        'thermal_response': [],  # vector of maximum element temperatures
+                        'eqv_req': None,  # vector of maximum steel temperatures
+                        'eqv_req_conf': [],  # 95% confidence interval on eqv_req
+                        'eqv_conc_cover': -1,   # Eqv. concrete cover
+                        'success_conv': None,  # Success flag whe
+                        'max_el_resp': [], # Vector of maximum element temperatures at target resistance
+                        'fire_eqv': [], # Vector of eqv. fire severtity for each fire
+                        'time': None}  # Analysis time
+
+        self.lim_factor = self.ht_model.limiting_factor
+        self._setup_save_folder_structure(save_loc)
+
+
+    def _setup_save_folder_structure(self, save_loc):
+        """Setup folder structure based on analysis requirements.
+        Updates case root folder"""
+
+        self.save_loc = os.path.join(save_loc, f'{self.ID}_{self.name}')
+        subfolders = ['data', 'inputs']
+        for subf in subfolders:
+            os.makedirs(os.path.join(self.save_loc, subf), exist_ok=True)
+
+    def _setup_analysis_parameters(self):
+        #Draw MC parameters
+        self.inputs = self.mc_engine.sample_inputs(inputs=self.input_defs, sample_size=self.sample_size)
+
+        #initialize heating regimes
+        for i, regime in enumerate(self.heating_regimes_inputs):
+            self.heating_regimes.append(
+                AssessmentCase.HEATING_REGIMES[regime][0](
+                    design_fire_inputs=self.inputs['values'], **self.heating_regimes_inputs[regime]))
+            self.heating_regimes[i].perform_initial_calculations()
+            self.heating_regimes[i].check_bad_samples()
+
+    def _assess_convergence_success(self):
+        """Checks whether convergence is within tolerance limits"""
+        self.outputs['success_conv'] = self.optm_result.fun < self.ht_model.tol
+
+    def _estimate_eqv_req(self):
+        """Interpolates convergence results to improve accuracy"""
+
+        self.outputs['reliability_curve'] = np.array(self.outputs['reliability_curve'])
+        self.outputs['reliability_curve'] = self.outputs['reliability_curve'][self.outputs['reliability_curve'][:, 0].argsort()]
+        self.rel_interp_f = interpolate.interp1d(self.outputs['reliability_curve'][:, 1], self.outputs['reliability_curve'][:, 0])
+        self.outputs['eqv_req'] = self.rel_interp_f(self.lim_factor)
+
+    def _sample_sensitivity_quick(self):
+        boot_res = []
+        for k in range(self.bootstrap_rep):
+            boot = np.random.choice(np.hstack(self.outputs['thermal_response']), len(self.outputs['thermal_response']), replace=True)
+            boot_res.append(np.percentile(boot, 100*self.risk_model.risk_target))
+        boot_res = self.rel_interp_f(boot_res)
+        self.outputs['eqv_req_conf'] = np.percentile(boot_res, [2.5, 97.5])
+
+    def _sample_sensitivity_full(self):
+        boot_res = np.zeros((self.bootstrap_rep, len(self._eqv_assess_range)))
+        for k in range(self.bootstrap_rep):
+            rnd_ind = np.random.choice(range(self.outputs['thermal_response'].shape[1]), self.outputs['thermal_response'].shape[1], replace=True)
+            new_resp = self.outputs['thermal_response'][:, rnd_ind]
+            boot_res[k, :] = np.sum(new_resp < self.lim_factor, axis=1)/new_resp.shape[1]
+        self.outputs['reliability_conf'] = np.percentile(boot_res, [2.5, 97.5], axis=0).T
+
+        #calc confidence at target by interpolation
+        self.outputs['eqv_req_conf'] = np.array([0, 0], dtype='float')
+        for i in range(2):
+            f = interpolate.interp1d(self.outputs['reliability_conf'][:,i], self._eqv_assess_range)
+            self.outputs['eqv_req_conf'][i] = float(f(self.risk_model.risk_target))
+
+    def _estimate_max_elem_response_at_eqv_req(self):
+        if self.analysis_type == 'full':
+            f = interpolate.interp1d(self._eqv_assess_range, self.outputs['thermal_response'], axis=0)
+            self.outputs['max_el_resp'] = f(self.outputs['eqv_req'])
+        elif self.analysis_type == 'quick':
+            self.outputs['max_el_resp'] = self.outputs['thermal_response']
+
+    def _estimate_eqv_rating_of_all_fires(self):
+        for i in range(self.outputs['thermal_response'].shape[1]):
+            f = interpolate.interp1d(
+                self.outputs['thermal_response'][:, i], self._eqv_assess_range, fill_value=(self.ht_model.eqv_max+30, 2), bounds_error=False)
+            self.outputs['fire_eqv'].append(f(self.lim_factor))
+        self.outputs['fire_eqv'] = np.array(self.outputs['fire_eqv']).round(0)
+
+    def _assess_single_equiv(self, equiv_exp, for_optimisation=False):
+        #TODO EXPLAIN DOCUMENTATION
+
+        thermal_response = []
+        thermal_hist = []
+        for regime in self.heating_regimes:
+
+            # Skip analysis if there are not design fires associated with this methodology
+            if regime.is_empty: continue
+
+            T_max, T_hist = self.ht_model.calc_thermal_response(
+                equiv_exp=equiv_exp,
+                exposure_fxn=regime.get_exposure,
+                t_final=np.max(regime.params['burnout']),
+                sample_size=len(regime.params['burnout']),
+                output_history=False,  # set to default. Use True only for debugging
+                early_stop=20) #TODO to be input as configuration parameter
+            thermal_response.append(T_max)
+            thermal_hist.append(T_hist)
+
+        thermal_response = np.concatenate(thermal_response)
+        target_temp = np.percentile(thermal_response, 100 * self.risk_model.risk_target)
+        reliability = np.sum(thermal_response < self.lim_factor)/len(thermal_response)
+        self.outputs['reliability_curve'].append([equiv_exp, target_temp, reliability])
+
+        if for_optimisation:
+            optm_fxn = np.sqrt((self.lim_factor - target_temp) ** 2)  # used only for optimisation
+            # print(f'Equiv: {equiv_exp}, Target temp: {target_temp}')
+            if optm_fxn < self.max_optm_fxn[0]:
+                self.max_optm_fxn[0] = optm_fxn
+                try:
+                    self.outputs['thermal_response'][:, 0] = thermal_response
+                except TypeError:
+                    self.outputs['thermal_response'] = np.vstack(thermal_response)
+            return optm_fxn
+
+        else:
+            self.outputs['thermal_response'].append(thermal_response)
+            self.outputs['t_hist'] = thermal_hist
+            print(f'Equivalent Severity: {equiv_exp}, Reliability: {reliability}')
+
+    def _optimise_to_limiting_factor(self):
+        self.max_optm_fxn = [10000]  # holder for a value of optimisation function
+        return optimize.minimize_scalar(
+            lambda x: self._assess_single_equiv(x, for_optimisation=True),
+            bounds=(1, self.ht_model.eqv_max),
+            method='bounded',
+            options={'maxiter': self.ht_model.max_itr,
+                     'xatol': self.ht_model.tol})
+
+    def _assess_full_eqv_range(self):
+
+        self._eqv_assess_range = np.arange(5, self.ht_model.eqv_max, self.ht_model.eqv_step)
+        self._eqv_assess_range = np.append(self._eqv_assess_range, self.ht_model.eqv_max)
+        for t_eqv in self._eqv_assess_range:
+            self._assess_single_equiv(t_eqv, for_optimisation=False)
+        self.outputs['thermal_response'] = np.array(self.outputs['thermal_response'])
+
+    def _save_design_fires_data(self, debug_return=False):
+        """Processes and saves design fire database"""
+
+        data = len(self.heating_regimes)*[0]
+        begin = 0
+        for i, regime in enumerate(self.heating_regimes):
+            if regime.is_empty:
+                continue # skip empty methodologies
+            data[i] = regime.summarise_parameters(param_list='concise')
+            data[i]['max_el_resp'] = self.outputs['max_el_resp'][begin:begin+len(data[i])]
+            try:
+                data[i]['fire_eqv'] = self.outputs['fire_eqv'][begin:begin + len(data[i])]
+            except ValueError: # fire eqv is not available for quick analysis
+                pass
+            data[i] = data[i].round(3)
+            begin = len(data[i])
+            if 'fire_eqv' in data[i].columns:
+                data[i] = data[i].sort_values(by='fire_eqv', ascending=False)
+            else:
+                data[i] = data[i].sort_values(by='max_el_resp', ascending=False)
+            data[i].to_csv(os.path.join(self.save_loc, 'data', f'{self.ID}_FRS_{regime.SAVE_NAME}.csv'),
+                            index_label='ID')
+        if debug_return:
+            return data
+
+    def _save_thermal_response(self):
+        """Saves thermal response vector as binary .npy"""
+        np.save(file=os.path.join(self.save_loc, 'data', f'{self.ID}_thermal_response.npy'),
+                arr=self.outputs['thermal_response'].astype('float16', copy=False))
+
+    def _save_reliability_curve(self):
+        """Saves reliability curve data as a csv"""
+
+        data = pd.DataFrame(self.outputs['reliability_curve'], columns=['fire_severity', 'el_temp_target', 'ecdf'])
+        try:
+            data[['ecdf_low', 'ecdf_high']] = self.outputs['reliability_conf']
+        except ValueError: # pass if sensitivity on the values is not available
+            pass
+        data.round(3).to_csv(os.path.join(self.save_loc, 'data', f'{self.ID}_reliability_curve.csv'), index=False)
+
+    def _save_case_results_summary(self):
+
+        if self.analysis_type == 'full':
+            txt = f"""\
+                    Full analysis for case {self.ID}-{self.name} completed successfully.\n
+                    Equivalent fire severity to {self.ht_model.ecr.label}: {self.outputs['eqv_req']:.0f} min.
+                    Confidence interval for sample size of {self.sample_size}: {self.outputs['eqv_req_conf'][1]:.0f} to {self.outputs['eqv_req_conf'][0]:.0f} min.
+                    Required minimum depth  of concrete cover: {self.outputs['eqv_conc_cover']:.0f} mm.\n
+                    Total reliability: {100*self.risk_model.total_reliability:.2f} %.
+                    Sprinkler reliability:  {self.risk_model.sprinkler_reliability:.2f} %.
+                    Structural reliability: {100*self.risk_model.struct_reliability:.2f} %."""
+        elif self.analysis_type == 'quick':
+            txt = f"""\
+                    Quick analysis for case {self.ID}-{self.name} converged {'successfully' if self.outputs['success_conv'] else 'unsuccessfully'}.\n
+                    Undertaken iterations: {self.optm_result.nfev}
+                    Convergence error: {self.optm_result.fun:.2f}.\n
+                    Converged to equivalent fire severity to {self.ht_model.ecr.label}: {self.outputs['eqv_req']:.0f} min.
+                    Confidence interval for sample size of {self.sample_size}: {self.outputs['eqv_req_conf'][1]:.0f} to {self.outputs['eqv_req_conf'][0]:.0f} min.
+                    Required minimum depth  of concrete cover: {self.outputs['eqv_conc_cover']:.0f} mm.\n
+                    Total reliability: {100*self.risk_model.total_reliability:.2f} %.
+                    Sprinkler reliability:  {self.risk_model.sprinkler_reliability:.2f} %.
+                    Structural reliability: {100*self.risk_model.struct_reliability:.2f} %."""
+
+        with open(os.path.join(self.save_loc, f'{self.ID}_summary.txt'), 'w') as f:
+            f.write(dedent(txt))
+
+    def _plot_reliability_curve(self):
+        #TODO get appropriate figure size
+        sns.set()
+        fig, ax = plt.subplots(figsize=(10, 6))
+        # calculate hist scale factor for legibility
+        binned = list(np.histogram(self.outputs['fire_eqv'],
+                                   bins=int(self.ht_model.eqv_max / self.ht_model.eqv_step),
+                                   range=[0, self.ht_model.eqv_max]))
+        factor = 0.5 / np.max(binned[0] / self.sample_size)
+
+        begin = 0
+        for i, regime in enumerate(self.heating_regimes):
+
+            if regime.is_empty: continue  # skip empty methodologies
+
+            data = self.outputs['fire_eqv'][begin:begin + len(regime.params['A_c'])]
+            binned = list(np.histogram(data, bins=int(self.ht_model.eqv_max / self.ht_model.eqv_step),
+                                       range=[0, self.ht_model.eqv_max]))
+            binned[0] = np.array(binned[0]) / self.sample_size * factor
+            ax.bar(x=binned[1][:-1], height=binned[0], width=np.diff(binned[1]), align='edge', alpha=0.5,
+                   label=regime.NAME)
+            begin = len(regime.params['A_c'])
+
+        ax.plot(self.outputs['reliability_curve'][:, 0], self.outputs['reliability_curve'][:, 2],
+                color='black',
+                label='Reliability ECDF')
+        ax.plot(self.outputs['reliability_curve'][:, 0], self.outputs['reliability_conf'][:, 0],
+                color='grey',
+                linestyle='dashed',
+                linewidth=1,
+                label='95% conf. interval')
+        ax.plot(self.outputs['reliability_curve'][:, 0], self.outputs['reliability_conf'][:, 1],
+                color='grey',
+                linestyle='dashed',
+                linewidth=1)
+        ax.hlines(y=self.risk_model.risk_target,
+                  xmin=0,
+                  xmax=300,
+                  color='red',
+                  linestyle='dashed',
+                  label='Reliability target')
+
+        ax.set_ylim([0, 1.1])
+        ax.set_xlim([0, self.outputs['reliability_curve'][self.outputs['reliability_curve'][:, 2] < 0.996][-1, 0]])
+        ax.set_xticks(np.arange(ax.get_xlim()[0], ax.get_xlim()[1], 10))
+        ax.set_yticks(np.arange(0, 1.1, 0.1))
+        ax.set_xlabel('Equivalent fire severity rating (min)')
+        ax.set_ylabel('Structural reliability')
+        ax.legend()
+
+        fig.tight_layout()
+        plt.savefig(os.path.join(self.save_loc, f'{self.ID}_reliability_curve.png'),
+                    bbox_inches="tight",
+                    dpi=150)
+        plt.close(fig)
+
+    def _plot_convergence_study(self):
+        """Plots a graph of the convergence study depicting a crude reliability curve"""
+
+        sns.set()
+        fig, ax = plt.subplots(figsize=(10, 6))
+
+        ax.plot(self.outputs['reliability_curve'][:, 0], self.outputs['reliability_curve'][:, 2], 'o',
+                label='Iterations',
+                color='orange')
+        ax.plot(self.outputs['reliability_curve'][:, 0], self.outputs['reliability_curve'][:, 2],
+                color='blue',
+                linestyle='dashed',
+                linewidth=1,
+                label='Reliability ECDF interpolation',
+                alpha=0.7)
+        ax.hlines(self.risk_model.risk_target,
+                  xmin=0,
+                  xmax=300,
+                  color='red',
+                  linestyle='dashed',
+                  label='Reliability target')
+        ax.plot([self.outputs['eqv_req'], self.outputs['eqv_req']], [0, self.risk_model.risk_target],
+                color='green',
+                label='Eqv. severity requirement')
+        ax.fill_betweenx(
+            y=[0, self.risk_model.risk_target],
+            x1=[self.outputs['eqv_req_conf'][0], self.outputs['eqv_req_conf'][0]],
+            x2=[self.outputs['eqv_req_conf'][1], self.outputs['eqv_req_conf'][1]],
+            alpha=0.2,
+            color='green',
+            label='95% conf. interval')
+
+        ax.set_ylim([0, 1.1])
+        ax.set_xlim([0, self.ht_model.eqv_max])
+        ax.set_xticks(np.arange(ax.get_xlim()[0], ax.get_xlim()[1], 10))
+        ax.set_yticks(np.arange(0, 1.1, 0.1))
+        ax.set_xlabel('Equivalent fire severity rating (min)')
+        ax.set_ylabel('Structural reliability')
+        ax.legend()
+        plt.savefig(os.path.join(self.save_loc, f'{self.ID}_convergence_plot.png'),
+                    dpi=150,
+                    bbox_inches='tight')
+        plt.close(fig)
+
+    def _plot_max_el_temp_duration(self):
+
+        mrk_lst = ['o', '^', 's', '+']
+        N_max = 500  # maximum points for legibility
+        vmin = 0
+        vmax = np.percentile(self.outputs['fire_eqv'], 97.5)  # autoscale the colormap to the first 95%
+
+        sns.set()
+        fig, axs = plt.subplots(1, 2, figsize=(20, 6))
+        axs = axs.ravel()
+
+        begin = 0
+        for i, regime in enumerate(self.heating_regimes):
+
+            if regime.is_empty: continue  # skip empty methodologies
+
+            red_sample = int(len(regime.params['burnout']) / self.sample_size * N_max)
+            sampl_ind = np.random.choice(range(len(regime.params['burnout'])), red_sample, replace=False)
+            x = regime.params['burnout']
+            y1 = regime.params['max_gas_temp']
+            y2 = self.outputs['max_el_resp'][begin:begin + len(x)]
+            col = self.outputs['fire_eqv'][begin:begin + len(x)]
+
+            # Get mask of fires near risk target
+            design_mask = (col < self.outputs['eqv_req'] + 2) & (col > self.outputs['eqv_req'] - 2)
+            tmp_mask = np.zeros(design_mask.size, dtype=bool)
+            tmp_mask[sampl_ind] = True
+            design_mask[~tmp_mask] = False
+
+            axs[0].scatter(x[sampl_ind], y1[sampl_ind], c=col[sampl_ind], marker=mrk_lst[i], cmap='coolwarm',
+                           vmin=vmin, vmax=vmax, label=regime.NAME, alpha=0.7)
+            axs[0].scatter(x[design_mask], y1[design_mask], s=40, facecolors='none', edgecolors='black', marker='o',
+                       alpha=0.4)
+            _ = axs[1].scatter(x[sampl_ind], y2[sampl_ind], c=col[sampl_ind], marker=mrk_lst[i], cmap='coolwarm',
+                           vmin=vmin, vmax=vmax, label=regime.NAME, alpha=0.7)
+            axs[1].scatter(x[design_mask], y2[design_mask], s=40, facecolors='none', edgecolors='black', marker='o',
+                           alpha=0.4)
+            begin = len(x)
+
+        axs[1].scatter([], [], facecolors='none', edgecolors='black', marker='o', alpha=0.5,
+                       label='Fires near risk target')
+        axs[1].hlines(y=self.lim_factor, xmin=0, xmax=axs[1].get_xlim()[1], color='red', linestyle='dashed', label='Limiting temperature')
+        axs[1].set_ylim([0, axs[1].get_ylim()[1] + 200])
+        axs[1].set_xlim([0, axs[1].get_xlim()[1]])
+        axs[1].set_xlabel('Fire duration (min)')
+        axs[1].set_ylabel('Maximum element temperature (°C)')
+        axs[1].set_yticks(np.arange(axs[1].get_ylim()[0], axs[1].get_ylim()[1], 100))
+        axs[1].set_xticks(np.arange(axs[1].get_xlim()[0], axs[1].get_xlim()[1], 100))
+        axs[1].legend()
+        axs[0].scatter([], [], facecolors='none', edgecolors='black', marker='o', alpha=0.5,
+                       label='Fires near risk target')
+        axs[0].set_ylim([0, axs[0].get_ylim()[1] + 200])
+        axs[0].set_xlim([0, axs[0].get_xlim()[1]])
+        axs[0].set_xlabel('Fire duration (min)')
+        axs[0].set_ylabel('Maximum gas temperature (°C)')
+        axs[0].set_yticks(np.arange(axs[0].get_ylim()[0], axs[0].get_ylim()[1], 100))
+        axs[0].set_xticks(np.arange(axs[0].get_xlim()[0], axs[0].get_xlim()[1], 60))
+        axs[0].legend()
+        cb = fig.colorbar(_, extend='max')
+        cb.set_label('Fire severity (min)')
+        cb.ax.plot([0, 3000], [float(self.outputs['eqv_req'])]*2, 'black', alpha=0.4)
+        plt.savefig(os.path.join(self.save_loc, f'{self.ID}_duration_response.png'),
+                    dpi=150,
+                    bbox_inches='tight')
+        plt.close(fig)
+
+    def _plot_max_el_temp_duration_quick(self):
+
+        mrk_lst = ['o', '^', 's', '+']
+        N_max = 600  # maximum points on main scatter - limit placed for legibility
+
+        #Definitions of axis
+        left, width = 0.1, 0.65
+        bottom, height = 0.1, 0.65
+        spacing = 0.015
+        main_scatter = [left, bottom, width, height]
+        rect_histx = [left, bottom + height + spacing, width, 0.2]
+        rect_histy = [left + width + spacing, bottom, 0.14, height]
+
+        sns.set()
+        fig= plt.figure(figsize=(14, 10))
+
+        ax = fig.add_axes(main_scatter)
+        ax_histx = fig.add_axes(rect_histx, sharex=ax)
+        ax_histx.tick_params(axis="x", labelbottom=False)
+        ax_histy = fig.add_axes(rect_histy, sharey=ax)
+        ax_histy.tick_params(axis="y", labelleft=False)
+
+        #Holder for histogram data
+        x_hist = [[], []]
+        y_hist = [[], []]
+
+        begin = 0
+        for i, regime in enumerate(self.heating_regimes):
+
+            if regime.is_empty: continue  # skip empty methodologies
+
+            red_sample = int(len(regime.params['burnout']) / self.sample_size * min(N_max ,self.sample_size))
+            sampl_ind = np.random.choice(range(len(regime.params['burnout'])), red_sample, replace=False)
+            x = regime.params['burnout']
+            y1 = regime.params['max_gas_temp']
+            col = self.outputs['max_el_resp'].reshape(-1)[begin:begin + len(x)]
+            design_mask = (col < self.lim_factor + 5) & (col > self.lim_factor - 5)
+
+            #get mask for histogram
+            pass_mask = col <= self.lim_factor
+            x_hist[0].extend(x[pass_mask].tolist())
+            x_hist[1].extend(x[~pass_mask].tolist())
+            y_hist[0].extend(y1[pass_mask].tolist())
+            y_hist[1].extend(y1[~pass_mask].tolist())
+
+            tmp_mask = np.zeros(design_mask.size, dtype=bool)
+            tmp_mask[sampl_ind] = True
+            design_mask[~tmp_mask] = False
+
+            x_s, y_s, col_s = x[sampl_ind], y1[sampl_ind], col[sampl_ind]
+            pass_mask = col_s <= self.lim_factor
+            ax.scatter(x_s[pass_mask], y_s[pass_mask], s=20, c='#4C72B0', marker=mrk_lst[i], alpha=0.6)
+            ax.scatter(x_s[~pass_mask], y_s[~pass_mask], s=20, c='#DD8452', marker=mrk_lst[i], alpha=0.6)
+
+            ax.scatter(x[design_mask], y1[design_mask], s=40, facecolors='none', edgecolors='black', marker='o', alpha=0.4)
+            ax.scatter([], [], c='black', marker=mrk_lst[i], alpha=0.5, label=regime.NAME)
+            begin = len(x)
+
+        ax.scatter([], [], facecolors='none', edgecolors='black', marker='o', alpha=0.5, label='Fires near risk target')
+        ax.scatter([], [], c='#4C72B0', marker='s', alpha=0.5, label='Less severe than risk target')
+        ax.scatter([], [], c='#DD8452', marker='s', alpha=0.5, label='More severe than risk target')
+
+        ax.set_ylim([0, ax.get_ylim()[1] + 200])
+        ax.set_xlim([0, ax.get_xlim()[1]])
+        ax.set_xlabel('Fire duration (min)')
+        ax.set_ylabel('Maximum gas temperature (°C)')
+        ax.set_yticks(np.arange(ax.get_ylim()[0], ax.get_ylim()[1], 100))
+        ax.set_xticks(np.arange(ax.get_xlim()[0], ax.get_xlim()[1], 60))
+        ax.legend()
+
+        bins_x = np.arange(ax.get_xlim()[0], ax.get_xlim()[1], 15)
+        bins_y = np.arange(ax.get_ylim()[0], ax.get_ylim()[1], 25)
+        binned = list(np.histogram(x_hist[0], bins=bins_x))
+        binned[0] = np.array(binned[0]) / self.sample_size
+        ax_histx.bar(x=binned[1][:-1], height=binned[0], width=np.diff(binned[1]), align='edge', alpha=0.6,
+                     color='#4C72B0')
+        binned = list(np.histogram(x_hist[1], bins=bins_x))
+        binned[0] = np.array(binned[0]) / self.sample_size
+        ax_histx.bar(x=binned[1][:-1], height=binned[0], width=np.diff(binned[1]), align='edge', alpha=0.6,
+                     color='#DD8452')
+
+        binned = list(np.histogram(y_hist[0], bins=bins_y))
+        binned[0] = np.array(binned[0]) / self.sample_size
+        ax_histy.barh(y=binned[1][:-1], width=binned[0], height=np.diff(binned[1]), align='edge', alpha=0.6,
+                      color='#4C72B0')
+        binned = list(np.histogram(y_hist[1], bins=bins_y))
+        binned[0] = np.array(binned[0]) / self.sample_size
+        ax_histy.barh(y=binned[1][:-1], width=binned[0], height=np.diff(binned[1]), align='edge', alpha=0.6,
+                      color='#DD8452')
+
+        plt.savefig(os.path.join(self.save_loc, f'{self.ID}_duration_response.png'),
+                    dpi=150,
+                    bbox_inches='tight')
+        plt.close(fig)
+
+    def _plot_inputs(self, list_of_inputs, filename):
+
+        sns.set()
+        fig, axs = plt.subplots(2, 4, figsize=(20, 10))
+        axs = axs.ravel()
+
+        for i, input in enumerate(list_of_inputs):
+            axs[i].hist(self.inputs['values'][input], bins=25, density=True, align='mid', label='sampled data',
+                               alpha=0.7)
+            axs[i].plot(self.inputs['curves'][input][:, 0], self.inputs['curves'][input][:, 1],
+                               linestyle='dashed', color='#FF7F0E', label='analytical target')
+            axs[i].set_ylim([-axs[i].get_ylim()[1] / 100, axs[i].get_ylim()[1]])
+            axs[i].set_xlabel(f'{AssessmentCase.UNITS[input]["title"]} ({AssessmentCase.UNITS[input]["unit"]})')
+        [axs[k].axis('off') for k in range(i + 1, len(axs))]
+        handles, labels = axs[0].get_legend_handles_labels()
+        plt.figlegend(handles, labels, loc='lower center', ncol=2)
+        plt.savefig(os.path.join(self.save_loc, 'inputs', f'{self.ID}_{filename}.png'),
+                    dpi=150,
+                    bbox_inches='tight')
+        plt.close(fig)
+
+    def _quick_analysis(self):
+        """ Analysis sequence for quick analysis"""
+        self._setup_analysis_parameters()
+        self.optm_result = self._optimise_to_limiting_factor()
+        self._assess_convergence_success()
+        self._estimate_eqv_req()
+        self._sample_sensitivity_quick()
+        self._estimate_max_elem_response_at_eqv_req()
+
+        self._plot_inputs(
+            list_of_inputs=['A_c', 'c_ratio', 'h_c', 'w_frac', 'w_frac_h', 'remain_frac', 'fabr_inrt'],
+            filename='geometry_params')
+        self._plot_inputs(
+            list_of_inputs=['q_f_d', 'Q', 't_lim', 'spr_rate', 'flap_angle', 'T_nf_max', 'T_amb'],
+            filename='fire_params')
+        #TODO Plot interim distributions data for QA
+        self._plot_convergence_study()
+        self._plot_max_el_temp_duration_quick()
+
+        self._save_design_fires_data()
+        self._save_reliability_curve()
+        self._save_case_results_summary()
+        self._save_thermal_response()
+
+    def _full_analysis(self):
+        """ Analysis sequence for full analysis"""
+        self._setup_analysis_parameters()
+        self._assess_full_eqv_range()
+        self._estimate_eqv_req()
+        self._sample_sensitivity_full()
+        self._estimate_max_elem_response_at_eqv_req()
+        self._estimate_eqv_rating_of_all_fires()
+        self.risk_model.risk_sensitivity_study(analysis_case=self)
+
+        self._plot_inputs(
+            list_of_inputs=['A_c', 'c_ratio', 'h_c', 'w_frac', 'w_frac_h', 'remain_frac', 'fabr_inrt'],
+            filename='geometry_params')
+        self._plot_inputs(
+            list_of_inputs=['q_f_d', 'Q', 't_lim', 'spr_rate', 'flap_angle', 'T_nf_max', 'T_amb'],
+            filename='fire_params')
+        self._plot_reliability_curve()
+        self._plot_max_el_temp_duration()
+
+        self._save_case_results_summary()
+        self._save_reliability_curve()
+        self._save_design_fires_data()
+        self._save_thermal_response()  # make sure this is always called last
+
+    def run_analysis(self):
+        """Starts analysis"""
+        toc = time.time()
+        if self.analysis_type == 'quick':
+            self._quick_analysis()
+        elif self.analysis_type == 'full':
+            self._full_analysis()
+        tic = time.time()
+        self.outputs['time'] = tic - toc
+
+    def report_to_main(self):
+        """Reports data to main for the purposes of cross case analysis"""
+        if self.analysis_type == 'quick':
+            report = {'name': self.name,
+                      'ID': self.ID,
+                      'eqv_est': self.outputs['eqv_req'],
+                      'eqv_low': self.outputs['eqv_req_conf'][0],
+                      'eqv_high': self.outputs['eqv_req_conf'][1],
+                      'success_conv': self.outputs['success_conv'],
+                      'n_itr': self.optm_result.nfev,
+                      'itr_err': self.optm_result.fun,
+                      'time': self.outputs['time']}
+        elif self.analysis_type == 'full':
+            report = {'name': self.name,
+                      'ID': self.ID,
+                      'eqv_est': self.outputs['eqv_req'],
+                      'eqv_low': self.outputs['eqv_req_conf'][0],
+                      'eqv_high': self.outputs['eqv_req_conf'][1],
+                      'success_conv': True,
+                      'time': self.outputs['time']}
+
+        return report
+
+class CaseControler:
+
+    def __init__(self, inputs, out_f):
+        self.risk_method = None
+        self.eqv_method = None
+        self.mc_method = None
+        self.cases = {}
+        self.selected_b_cases = None
+        self.case_reports = []
+        self.run_a_summary = None
+        self.run_b_summary = None
+
+        inputs = CaseControler._load_inputs_from_json(inputs)
+        self.study_name = inputs['study_name']
+        self.out_f = out_f
+        self.inputs = inputs
+        self._setup_folder_structure()
+        self._update_with_sys_configs()
+        self._save_inputs()
+
+    @staticmethod
+    def _load_inputs_from_json(inputs):
+        if isinstance(inputs, dict):
+            return inputs
+        try:
+            with open(inputs) as f:
+                inputs = json.load(f)
+            return inputs
+        except:
+            raise FileNotFoundError('Unable to load input json file.')
+
+    def _update_with_sys_configs(self):
+        """Updates the input file with non-user controlled configurations"""
+
+        for method in ['eqv_method', 'eqv_curve', 'heating_regimes', 'risk_method']:
+
+            #if input is not dict of dict then transform it as dictionary
+            if not isinstance(self.inputs[method], dict):
+                self.inputs[method] = {self.inputs[method]: {}}
+            for i in self.inputs[method]:
+                self.inputs[method][i].update(cfg.METHODOLOGIES[method][i][1])
+
+    def _save_inputs(self):
+        with open(os.path.join(self.out_f, 'info', 'inputs.json'), 'w') as f:
+            json.dump(self.inputs, f, indent=4)
+
+    def _setup_folder_structure(self):
+
+        os.makedirs(os.path.join(self.out_f, self.study_name), exist_ok=True)
+        self.out_f = os.path.join(self.out_f, self.study_name)
+        subfolders = ['info', 'run_a', 'run_b', 'eqv']
+        for subf in subfolders:
+            os.makedirs(os.path.join(self.out_f, subf), exist_ok=True)
+
+    def initiate_methods(self):
+        """Method performs number of initial calculations before main analysis"""
+
+        # Setup risk method
+        m_label = list(self.inputs['risk_method'].keys())[0]
+        m_config = self.inputs['risk_method'][m_label]
+        self.risk_method = cfg.METHODOLOGIES['risk_method'][m_label][0](**m_config)
+        # Setup eqv method
+        m_label = list(self.inputs['eqv_method'].keys())[0]
+        eqv_curve = list(self.inputs['eqv_curve'].keys())[0]
+        m_config = self.inputs['eqv_method'][m_label]
+        self.eqv_method = cfg.METHODOLOGIES['eqv_method'][m_label][0](
+            equivalent_curve=eqv_curve, **m_config)
+        # Setup mc method
+        self.mc_method = mc.ProbControl(seed=self.inputs['random_seed'])
+        print('Analysis methods initiated correctly.\n')
+
+    def conduct_pre_run_calculations(self):
+        # calculate risk target
+        self.risk_method.assess_risk_target()
+        # calculate eqv_protection
+        self.eqv_method.get_equivalent_protection()
+        self.eqv_method.report_eqv_data(save_loc=self.out_f)
+        print('Pre analysis calculations completed successfully.\n')
+
+
+    def _get_cases(self):
+
+        self.inputs['parameters'] = collections.OrderedDict(sorted(self.inputs['parameters'].items()))
+        tmp_list_inputs = [self.inputs['parameters'][k] for k in self.inputs['parameters']]
+        tmp_list_numeric_mask = [list(range(1, len(k) + 1)) for k in tmp_list_inputs]
+
+        if self.inputs['param_mode'] == 'grid':
+            all_cases = itertools.product(*tmp_list_inputs)
+            all_cases_numeric_mask = itertools.product(*tmp_list_numeric_mask)
+            for i, (case, num_mask) in enumerate(zip(all_cases, all_cases_numeric_mask)):
+                self.cases[f'{(i+1):03d}'] = {
+                    'label': CaseControler._create_case_name(
+                        params=self.inputs['parameters'],  num_mask=num_mask, input_num_map=tmp_list_numeric_mask),
+                    'params': {label: case for (label, case) in zip(self.inputs['parameters'], case)}}
+        elif self.inputs['param_mode'] == 'one_at_a_time':
+            all_cases = CaseControler._generate_one_at_a_time_combs(tmp_list_inputs)
+            all_cases_numeric_mask = CaseControler._generate_one_at_a_time_combs(tmp_list_numeric_mask)
+            for i, (case, num_mask) in enumerate(zip(all_cases, all_cases_numeric_mask)):
+                self.cases[f'{(i+1):03d}'] = {
+                    'label': CaseControler._create_case_name(
+                        params=self.inputs['parameters'],  num_mask=num_mask, input_num_map=tmp_list_numeric_mask),
+                    'params': {label: case for (label, case) in zip(self.inputs['parameters'], case)}}
+        elif self.inputs['param_mode'] == 'parallel':
+            for i in range(min([len(k) for k in tmp_list_inputs])):
+                case = [value[i] for value in tmp_list_inputs]
+                self.cases[f'{(i + 1):03d}'] = {
+                    'label': f'scenario_{i+1}',
+                    'params': {label: case for (label, case) in zip(self.inputs['parameters'], case)}}
+
+    @staticmethod
+    def _create_case_name(params, num_mask, input_num_map):
+        """Static method for creating case label.
+        Inputs:
+            params (list or dict): list containing the input labels
+            num_mask (list): contains the combination of inputs for the specific case mapped to the order of rows
+            defined in the UI. Elements in the list must follow the order of parameters in params
+            input_num_map (list of lists): list of list containing the inputs row number (starting from 1) as defined in the UI
+            it must be in the same order as the labels in params
+        Reruns:
+            Label name (as str) in the form of {ui_label}{order}_* for only the parameters that are changed between
+            different cases"""
+
+        tmp = [f'{cfg.UNIT_CATALOGUE[key]["ui_label"]}{j}' for (key, j, m) in zip(params, num_mask, input_num_map) if len(m) != 1]
+        return '_'.join(tmp)
+
+    @staticmethod
+    def _generate_one_at_a_time_combs(list_of_iterables):
+        """Generates combinations from a list of iterables. The first combination, i.e the basecase, is formed from
+        the first element of each iterable. The following combinations are generated by varying only one element of
+        each iterable at a time while preserving the other elements of the combination as per the base case
+
+        Inputs:
+            list_of_iterables (array like of iterables): list of iterables to be combined. Lengths must be greater
+            than zero
+        Returns:
+            combs (array like of iterables): All combinations as per the description. First element is the base case."""
+
+        combs = [[i[0] for i in list_of_iterables]]  # defines the basecase
+        for i, data in enumerate(list_of_iterables):
+            for param in data[1:]:
+                combs.append([param if i == j else k[0] for j, k in enumerate(list_of_iterables)])
+        return combs
+
+    def run_a_study(self):
+        self._get_cases()
+        self.case_reports = []
+
+        print(f'Commencing Study A comprising of {len(self.cases)} cases.\n')
+
+        for i, case_ID in enumerate(self.cases):
+            print(f'{i+1}/{len(self.cases)}. Analysing case {case_ID}_{self.cases[case_ID]["label"]}.')
+            self.case = AssessmentCase(
+                name=self.cases[case_ID]['label'],
+                ID=case_ID,
+                input_defs=self.cases[case_ID]['params'],
+                risk_model=self.risk_method,
+                mc_engine=self.mc_method,
+                ht_model=self.eqv_method,
+                heating_regimes_inputs=self.inputs['heating_regimes'],
+                save_loc=os.path.join(self.out_f, 'run_a'),
+                analysis_type=self.inputs['run_a_setup'],
+                sample_size=self.inputs['run_a_sample_size'],
+                bootstrap_rep=self.inputs['bootstrap_rep'])
+            print(f'Case {self.case.ID}_{self.case.name} initialised successfully.')
+            self.case.run_analysis()
+            
+            if self.case.analysis_type == "quick":
+                print(f'Analysis for {self.case.name} completed in {self.case.outputs["time"]:.1f} s. Convergence status: {self.case.outputs["success_conv"]}')
+                print(f'Undertaken iterations: {self.case.optm_result.nfev}. Convergence status: {self.case.outputs["success_conv"]}')
+                print(f'Assessed equivalence: {self.case.outputs["eqv_req"]:.0f}, 95 % confidence interval: {self.case.outputs["eqv_req_conf"].round(1)}\n')
+            elif self.case.analysis_type == "full":
+                print(f'Analysis for {self.case.name} completed. Convergence status: {self.case.outputs["success_conv"]}')
+                print(
+                    f'Assessed equivalence: {self.case.outputs["eqv_req"]:.0f}, conf: {self.case.outputs["eqv_req_conf"].round(1)}\n')
+            self.case_reports.append(self.case.report_to_main())
+            
+            if i == 1000:
+                print(f'Maximum limit of {i+1} cases for Study A exceeded.')
+                break
+                
+        self._summarise_run(which='run_a')
+        self._plot_summary_bars(which='run_a')
+        if self.inputs['run_a_setup'] == 'full':
+            self._plot_reliability_curves_summary(which='run_a')
+
+    def _summarise_run(self, which):
+        """Creates summary datatable with case reports
+        Inputs:
+            which (str): Which run to summarise. Value should be either 'run_a' or 'run_b."""
+
+        data = pd.DataFrame(self.case_reports)
+        data['eqv_est'] = data['eqv_est'].astype('float')
+        if which == 'run_a':
+            self.run_a_summary = data
+            data.copy().astype(str).to_csv(os.path.join(self.out_f, 'run_a', 'run_a_cases_summary.csv'), index=False)
+        elif which == 'run_b':
+            self.run_b_summary = data
+            data.copy().astype(str).to_csv(os.path.join(self.out_f, 'run_b', 'run_b_cases_summary.csv'), index=False)
+
+    def _plot_summary_bars(self, which):
+
+        if which == 'run_a':
+            save_loc = 'run_a'
+            data = self.run_a_summary
+        elif which == 'run_b':
+            save_loc = 'run_b'
+            data = self.run_b_summary
+
+        data = data.sort_values(by='eqv_est').reset_index()
+        err_low = np.absolute((data['eqv_est'] - data['eqv_low']).values)
+        err_high = np.absolute((data['eqv_est'] - data['eqv_high']).values)
+
+        sns.set()
+        fig, ax = plt.subplots(figsize=(10, 0.33 * len(data) + 3))
+        y_pos = data.index.values
+
+        idx_conv = data[data['success_conv']].index
+        idx_not_conv = data[~data['success_conv']].index
+
+        ax.barh(y_pos[idx_conv], data.loc[idx_conv, 'eqv_est'],
+                xerr=[err_low[idx_conv], err_high[idx_conv]], ecolor='black', capsize=4, alpha=0.3, )
+        ax.plot(data.loc[idx_conv, 'eqv_est'], y_pos[idx_conv], 'o', color='#4C72B0', alpha=0.9, label='Assessed case')
+        if len(idx_not_conv) != 0:
+            ax.barh(y_pos[idx_not_conv], data.loc[idx_not_conv, 'eqv_est'],
+                    xerr=[err_low[idx_not_conv], err_high[idx_not_conv]], ecolor='#DD8452', alpha=0.3, )
+            ax.plot(data.loc[idx_not_conv, 'eqv_est'], y_pos[idx_not_conv], 'o', color='#DD8452', alpha=0.9,
+                    label='Case did not converge')
+
+        ax.plot([], [], '-', color='black', alpha=0.9, label='95% confidence')
+        ax.set_yticks(y_pos)
+        start, end = ax.get_xlim()
+        start = ((data['eqv_est'].min() - 10) // 10) * 10
+        ax.set_xlim([start, end])
+        ax.set_xticks(np.arange(start, end, 5))
+        ax.set_yticklabels(data['ID'].astype(str) + '_' + data['name'])
+        ax.set_xlabel('Equivalent severity (min)')
+        plt.legend()
+
+        plt.savefig(os.path.join(self.out_f, save_loc, f'results_summary.png'),
+                    dpi=150,
+                    bbox_inches='tight')
+        plt.close(fig)
+
+    def _plot_reliability_curves_summary(self, which):
+
+        if which == 'run_a':
+            summary_data = self.run_a_summary
+            save_loc = 'run_a'
+        elif which == 'run_b':
+            summary_data = self.run_b_summary
+            save_loc = 'run_b'
+
+        sns.set()
+        fig, ax = plt.subplots(figsize=(10, 6))
+
+        for i in range(len(summary_data)):
+            label = f'{summary_data.loc[i, "ID"]}_{summary_data.loc[i, "name"]}'
+            data = pd.read_csv(os.path.join(self.out_f, save_loc, label, 'data',
+                                            f'{summary_data.loc[i, "ID"]}_reliability_curve.csv'))
+            _ = ax.plot(data['fire_severity'], data['ecdf'], label=label)
+            ax.fill_between(data['fire_severity'], data['ecdf_low'], data['ecdf_high'], color=_[0].get_color(),
+                            alpha=0.2)
+
+        ax.hlines(y=self.risk_method.risk_target, xmin=0, xmax=300, color='red', linestyle='dashed', label='Reliability target')
+        ax.set_ylim([0, 1.1])
+        ax.set_xlim([0, 180])
+        ax.set_xticks(np.arange(0, 181, 10))
+        ax.set_yticks(np.arange(0, 1.1, 0.1))
+        ax.set_xlabel('Equivalent fire severity rating (min)')
+        ax.set_ylabel('Structural reliability')
+        ax.legend()
+        plt.savefig(os.path.join(self.out_f, save_loc, f'reliability_curves_summary.png'),
+                    dpi=150,
+                    bbox_inches='tight')
+        plt.close(fig)
+
+    def _select_run_b_cases(self):
+        """Gets max, min and median case"""
+        min_case = self.run_a_summary.loc[self.run_a_summary['eqv_est'].idxmin(), 'ID']
+        max_case = self.run_a_summary.loc[self.run_a_summary['eqv_est'].idxmax(), 'ID']
+        tmp_data = self.run_a_summary[self.run_a_summary['eqv_est'] >= self.run_a_summary['eqv_est'].median()]
+        med_case = tmp_data.loc[tmp_data['eqv_est'].idxmin(), 'ID']
+        self.selected_b_cases = [min_case, med_case, max_case]
+
+
+    def run_b_study(self):
+
+        if self.inputs['run_b_setup'] == 'no':
+            print('Study B not required')
+            return
+
+        self._select_run_b_cases()
+        print(f'Commencing detailed Study B analysis for cases {self.selected_b_cases}\n')
+        self.case_reports = []
+        for i, case_ID in enumerate(self.selected_b_cases):
+            print(f'{i + 1}/{len(self.selected_b_cases)}. Analysing case {case_ID}b_{self.cases[case_ID]["label"]}.')
+            self.case = AssessmentCase(
+                name=self.cases[case_ID]['label'],
+                ID=f'{case_ID}b',
+                input_defs=self.cases[case_ID]['params'],
+                risk_model=self.risk_method,
+                mc_engine=self.mc_method,
+                ht_model=self.eqv_method,
+                heating_regimes_inputs=self.inputs['heating_regimes'],
+                save_loc=os.path.join(self.out_f, 'run_b'),
+                analysis_type=self.inputs['run_b_setup'],
+                sample_size=self.inputs['run_b_sample_size'],
+                bootstrap_rep=self.inputs['bootstrap_rep'])
+            self.case.run_analysis()
+            print(f'Case {self.case.ID}_{self.case.name} initialised successfully.')
+            print(f'Analysis for {self.case.name} completed. Convergence status: {self.case.outputs["success_conv"]}')
+            print(
+                f'Assessed equivalence: {self.case.outputs["eqv_req"]:.0f}, conf: {self.case.outputs["eqv_req_conf"].round(1)}\n')
+            self.case_reports.append(self.case.report_to_main())
+            if i == 1000:
+                break
+        self._summarise_run(which='run_b')
+        self._plot_summary_bars(which='run_b')
+        if self.inputs['run_b_setup'] == 'full':
+            self._plot_reliability_curves_summary(which='run_b')
+